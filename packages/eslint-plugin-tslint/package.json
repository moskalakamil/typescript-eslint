--- conflicted
+++ resolved
@@ -54,15 +54,11 @@
     "typescript": "*"
   },
   "devDependencies": {
-<<<<<<< HEAD
-    "@typescript-eslint/parser": "5.59.5"
+    "@types/lodash": "*",
+    "@typescript-eslint/parser": "5.59.11"
   },
   "funding": {
     "type": "opencollective",
     "url": "https://opencollective.com/typescript-eslint"
-=======
-    "@types/lodash": "*",
-    "@typescript-eslint/parser": "5.59.11"
->>>>>>> def09f88
   }
 }