// Jest Snapshot v1, https://goo.gl/fbAQLP

exports[`AST Fixtures legacy-fixtures basics type-import-type-with-type-parameters-in-type-reference AST Alignment - AST 1`] = `
"Snapshot Diff:
- TSESTree
+ Babel

  Program {
    type: 'Program',
    body: Array [
      TSTypeAliasDeclaration {
        type: 'TSTypeAliasDeclaration',
-       declare: false,
        id: Identifier {
          type: 'Identifier',
-         decorators: Array [],
          name: 'X',
-         optional: false,

          range: [78, 79],
          loc: {
            start: { column: 5, line: 3 },
            end: { column: 6, line: 3 },
          },
        },
        typeAnnotation: TSTypeReference {
          type: 'TSTypeReference',
-         typeArguments: TSTypeParameterInstantiation {
+         typeName: Identifier {
+           type: 'Identifier',
+           name: 'A',
+
+           range: [82, 83],
+           loc: {
+             start: { column: 9, line: 3 },
+             end: { column: 10, line: 3 },
+           },
+         },
+         typeParameters: TSTypeParameterInstantiation {
            type: 'TSTypeParameterInstantiation',
            params: Array [
              TSImportType {
                type: 'TSImportType',
-               argument: TSLiteralType {
-                 type: 'TSLiteralType',
-                 literal: Literal {
-                   type: 'Literal',
-                   raw: '\\'\\'',
-                   value: '',
+               argument: Literal {
+                 type: 'Literal',
+                 raw: '\\\\'\\\\'',
+                 value: '',

-                   range: [91, 93],
-                   loc: {
-                     start: { column: 18, line: 3 },
-                     end: { column: 20, line: 3 },
-                   },
-                 },
<<<<<<< HEAD
-
=======
+               argument: Literal {
+                 type: 'Literal',
+                 raw: '\\'\\'',
+                 value: '',

>>>>>>> cea05c8c
                  range: [91, 93],
                  loc: {
                    start: { column: 18, line: 3 },
                    end: { column: 20, line: 3 },
                  },
                },
                qualifier: Identifier {
                  type: 'Identifier',
-                 decorators: Array [],
                  name: 'B',
-                 optional: false,

                  range: [95, 96],
                  loc: {
                    start: { column: 22, line: 3 },
                    end: { column: 23, line: 3 },
                  },
                },
-               typeArguments: TSTypeParameterInstantiation {
+               typeParameters: TSTypeParameterInstantiation {
                  type: 'TSTypeParameterInstantiation',
                  params: Array [
                    TSAnyKeyword {
                      type: 'TSAnyKeyword',

                      range: [97, 100],
                      loc: {
                        start: { column: 24, line: 3 },
                        end: { column: 27, line: 3 },
                      },
                    },
                  ],

                  range: [96, 101],
                  loc: {
                    start: { column: 23, line: 3 },
                    end: { column: 28, line: 3 },
                  },
                },

                range: [84, 101],
                loc: {
                  start: { column: 11, line: 3 },
                  end: { column: 28, line: 3 },
                },
              },
            ],

            range: [83, 102],
            loc: {
              start: { column: 10, line: 3 },
              end: { column: 29, line: 3 },
-           },
-         },
-         typeName: Identifier {
-           type: 'Identifier',
-           decorators: Array [],
-           name: 'A',
-           optional: false,
-
-           range: [82, 83],
-           loc: {
-             start: { column: 9, line: 3 },
-             end: { column: 10, line: 3 },
            },
          },

          range: [82, 102],
          loc: {
            start: { column: 9, line: 3 },
            end: { column: 29, line: 3 },
          },
        },

        range: [73, 103],
        loc: {
          start: { column: 0, line: 3 },
          end: { column: 30, line: 3 },
        },
      },
    ],
    sourceType: 'script',

    range: [73, 104],
    loc: {
      start: { column: 0, line: 3 },
      end: { column: 0, line: 4 },
    },
  }"
`;<|MERGE_RESOLUTION|>--- conflicted
+++ resolved
@@ -49,7 +49,7 @@
 -                   value: '',
 +               argument: Literal {
 +                 type: 'Literal',
-+                 raw: '\\\\'\\\\'',
++                 raw: '\\'\\'',
 +                 value: '',
 
 -                   range: [91, 93],
@@ -58,15 +58,7 @@
 -                     end: { column: 20, line: 3 },
 -                   },
 -                 },
-<<<<<<< HEAD
 -
-=======
-+               argument: Literal {
-+                 type: 'Literal',
-+                 raw: '\\'\\'',
-+                 value: '',
-
->>>>>>> cea05c8c
                   range: [91, 93],
                   loc: {
                     start: { column: 18, line: 3 },
