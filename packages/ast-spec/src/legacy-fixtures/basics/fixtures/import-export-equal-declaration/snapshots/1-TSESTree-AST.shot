--- conflicted
+++ resolved
@@ -3,26 +3,17 @@
 exports[`AST Fixtures legacy-fixtures basics import-export-equal-declaration TSESTree - AST 1`] = `
 Program {
   type: "Program",
-<<<<<<< HEAD
-  body: Array [
+  body: [
     ExportNamedDeclaration {
       type: "ExportNamedDeclaration",
-      assertions: Array [],
+      assertions: [],
       declaration: TSImportEqualsDeclaration {
         type: "TSImportEqualsDeclaration",
         id: Identifier {
           type: "Identifier",
-          decorators: Array [],
+          decorators: [],
           name: "foo",
           optional: false,
-=======
-  body: [
-    TSImportEqualsDeclaration {
-      type: "TSImportEqualsDeclaration",
-      id: Identifier {
-        type: "Identifier",
-        name: "foo",
->>>>>>> cea05c8c
 
           range: [87, 90],
           loc: {
@@ -60,7 +51,7 @@
       },
       exportKind: "value",
       source: null,
-      specifiers: Array [],
+      specifiers: [],
 
       range: [73, 108],
       loc: {
