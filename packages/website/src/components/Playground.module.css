:root {
  --playground-main-color: var(--ifm-background-surface-color);
  --playground-secondary-color: var(--ifm-color-emphasis-100);
}

.playgroundMenu {
  width: 100%;
  background: var(--playground-main-color);
<<<<<<< HEAD
}

.playgroundEditor {
  width: 100%;
  display: flex;
  flex-direction: column;
=======
  overflow: auto;
}

.tabCode {
  flex: 1;
  overflow: hidden;
>>>>>>> 98c64935
}

.hidden {
  display: none;
  visibility: hidden;
}

.playgroundInfoContainer {
  width: 100%;
  height: 100%;
  overflow: auto;
  background: var(--code-editor-bg);
}

<<<<<<< HEAD
.playgroundInfoHeader {
  position: sticky;
  top: 0;
  left: 0;
  z-index: 1;
}

.playgroundInfo {
  word-wrap: normal;
  width: 100%;
  position: relative;
  padding: 5px 0;
}

.panelGroup {
  height: calc(100vh - 60px) !important;
}

.panelGroup .panelGroup {
  height: calc(100vh - 111px) !important;
}

@media (max-width: 996px) {
  .panelGroup .panelGroup {
    height: auto !important;
  }
}

.Panel {
  display: flex;
  flex-direction: row;
  font-size: 2rem;
}

.PanelColumn,
.PanelRow {
  display: flex;
}

.PanelColumn {
  flex-direction: column;
}

.PanelRow {
  flex-direction: row;
}

.PanelResizeHandle {
  --resize-border-color: var(--playground-main-color);
  --resize-background-color: var(--ifm-color-emphasis-200);

  flex: 0 0 11px;
  background-clip: padding-box;
  display: flex;
  justify-content: stretch;
  align-items: stretch;
  outline: none;
  transition: border-color 0.2s linear, background-color 0.2s linear;
  background-color: var(--resize-background-color);
  border-color: var(--resize-border-color);
  border-style: solid;
  border-width: 0 5px;
}

.PanelResizeHandle[data-panel-group-direction='vertical'] {
  flex-direction: column;
  border-width: 5px 0;
}

.PanelResizeHandle[data-resize-handle-active],
.PanelResizeHandle:hover {
  --resize-border-color: var(--ifm-color-emphasis-200);
  --resize-background-color: var(--ifm-color-emphasis-300);
}

@media (max-width: 500px) {
  .PanelResizeHandle {
    flex: 0 0 10px;
=======
.playgroundInfo {
  word-wrap: normal;
  width: 100%;
  position: relative;
  padding: 5px 0;
}

.panelGroup {
  height: calc(100vh - 60px) !important;
  border-top: 1px solid var(--ifm-color-emphasis-200);
}

.Panel {
  display: flex;
  flex-direction: row;
  font-size: 2rem;
}

.PanelColumn,
.PanelRow {
  display: flex;
}

.PanelColumn {
  flex-direction: column;
}

.PanelRow {
  flex-direction: row;
}

.PanelResizeHandle {
  --resize-border-color: var(--playground-main-color);
  --resize-background-color: var(--ifm-color-emphasis-200);

  flex: 0 0 11px;
  background-clip: padding-box;
  display: flex;
  justify-content: stretch;
  align-items: stretch;
  outline: none;
  transition: border-color 0.2s linear, background-color 0.2s linear;
  background-color: var(--resize-background-color);
  border-color: var(--resize-border-color);
  border-style: solid;
  border-width: 0 5px;
}

.PanelResizeHandle[data-panel-group-direction='vertical'] {
  flex-direction: column;
  border-width: 5px 0;
}

.PanelResizeHandle[data-resize-handle-active],
.PanelResizeHandle:hover {
  --resize-border-color: var(--ifm-color-emphasis-200);
  --resize-background-color: var(--ifm-color-emphasis-300);
}

@media (max-width: 500px) {
  .PanelResizeHandle {
    flex: 0 0 21px;
    border-width: 0 10px;
  }

  .PanelResizeHandle[data-panel-group-direction='vertical'] {
    border-width: 10px 0;
>>>>>>> 98c64935
  }
}<|MERGE_RESOLUTION|>--- conflicted
+++ resolved
@@ -6,21 +6,12 @@
 .playgroundMenu {
   width: 100%;
   background: var(--playground-main-color);
-<<<<<<< HEAD
-}
-
-.playgroundEditor {
-  width: 100%;
-  display: flex;
-  flex-direction: column;
-=======
   overflow: auto;
 }
 
 .tabCode {
   flex: 1;
   overflow: hidden;
->>>>>>> 98c64935
 }
 
 .hidden {
@@ -35,86 +26,6 @@
   background: var(--code-editor-bg);
 }
 
-<<<<<<< HEAD
-.playgroundInfoHeader {
-  position: sticky;
-  top: 0;
-  left: 0;
-  z-index: 1;
-}
-
-.playgroundInfo {
-  word-wrap: normal;
-  width: 100%;
-  position: relative;
-  padding: 5px 0;
-}
-
-.panelGroup {
-  height: calc(100vh - 60px) !important;
-}
-
-.panelGroup .panelGroup {
-  height: calc(100vh - 111px) !important;
-}
-
-@media (max-width: 996px) {
-  .panelGroup .panelGroup {
-    height: auto !important;
-  }
-}
-
-.Panel {
-  display: flex;
-  flex-direction: row;
-  font-size: 2rem;
-}
-
-.PanelColumn,
-.PanelRow {
-  display: flex;
-}
-
-.PanelColumn {
-  flex-direction: column;
-}
-
-.PanelRow {
-  flex-direction: row;
-}
-
-.PanelResizeHandle {
-  --resize-border-color: var(--playground-main-color);
-  --resize-background-color: var(--ifm-color-emphasis-200);
-
-  flex: 0 0 11px;
-  background-clip: padding-box;
-  display: flex;
-  justify-content: stretch;
-  align-items: stretch;
-  outline: none;
-  transition: border-color 0.2s linear, background-color 0.2s linear;
-  background-color: var(--resize-background-color);
-  border-color: var(--resize-border-color);
-  border-style: solid;
-  border-width: 0 5px;
-}
-
-.PanelResizeHandle[data-panel-group-direction='vertical'] {
-  flex-direction: column;
-  border-width: 5px 0;
-}
-
-.PanelResizeHandle[data-resize-handle-active],
-.PanelResizeHandle:hover {
-  --resize-border-color: var(--ifm-color-emphasis-200);
-  --resize-background-color: var(--ifm-color-emphasis-300);
-}
-
-@media (max-width: 500px) {
-  .PanelResizeHandle {
-    flex: 0 0 10px;
-=======
 .playgroundInfo {
   word-wrap: normal;
   width: 100%;
@@ -182,6 +93,5 @@
 
   .PanelResizeHandle[data-panel-group-direction='vertical'] {
     border-width: 10px 0;
->>>>>>> 98c64935
   }
 }