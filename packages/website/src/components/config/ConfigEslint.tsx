import { useSystemFile } from '@site/src/components/hooks/useSystemFile';
import type { JSONSchema4 } from 'json-schema';
import React, { useCallback, useMemo } from 'react';

import { ensureObject } from '../lib/json';
import { shallowEqual } from '../lib/shallowEqual';
import type { PlaygroundSystem } from '../linter/types';
import ConfigEditor from './ConfigEditor';
import { schemaToConfigOptions } from './utils';

export interface ConfigProps {
  readonly className?: string;
  readonly system: PlaygroundSystem;
}

<<<<<<< HEAD
function ConfigEslint({ className, system }: ConfigProps): JSX.Element {
  const [rawConfig, updateConfigObject] = useSystemFile(system, '/.eslintrc');
  const configObject = useMemo(
    () => ensureObject(rawConfig?.rules),
    [rawConfig],
=======
function ConfigEslint(props: ConfigEslintProps): React.JSX.Element {
  const { config, onChange: onChangeProp, ruleOptions, className } = props;

  const [configObject, updateConfigObject] = useState<Record<string, unknown>>(
    () => ({}),
>>>>>>> ef1367ee
  );

  const options = useMemo(() => {
    const schemaContent = system.readFile('/schema/eslint.schema');
    if (schemaContent) {
      const schema = JSON.parse(schemaContent) as JSONSchema4;
      if (schema.type === 'object') {
        const props = schema.properties?.rules?.properties;
        if (props) {
          return schemaToConfigOptions(props).reverse();
        }
      }
    }

    return [];
  }, [system]);

  const onChange = useCallback(
    (newConfig: Record<string, unknown>) => {
      if (!shallowEqual(newConfig, ensureObject(rawConfig?.rules))) {
        updateConfigObject({ ...rawConfig, rules: newConfig });
      }
    },
    [rawConfig, updateConfigObject],
  );

  return (
    <ConfigEditor
      className={className}
      options={options}
      values={configObject}
      onChange={onChange}
    />
  );
}

export default ConfigEslint;<|MERGE_RESOLUTION|>--- conflicted
+++ resolved
@@ -8,24 +8,19 @@
 import ConfigEditor from './ConfigEditor';
 import { schemaToConfigOptions } from './utils';
 
-export interface ConfigProps {
+export interface ConfigEslintProps {
   readonly className?: string;
   readonly system: PlaygroundSystem;
 }
 
-<<<<<<< HEAD
-function ConfigEslint({ className, system }: ConfigProps): JSX.Element {
+function ConfigEslint({
+  className,
+  system,
+}: ConfigEslintProps): React.JSX.Element {
   const [rawConfig, updateConfigObject] = useSystemFile(system, '/.eslintrc');
   const configObject = useMemo(
     () => ensureObject(rawConfig?.rules),
     [rawConfig],
-=======
-function ConfigEslint(props: ConfigEslintProps): React.JSX.Element {
-  const { config, onChange: onChangeProp, ruleOptions, className } = props;
-
-  const [configObject, updateConfigObject] = useState<Record<string, unknown>>(
-    () => ({}),
->>>>>>> ef1367ee
   );
 
   const options = useMemo(() => {
