import { useSystemFile } from '@site/src/components/hooks/useSystemFile';
import type { JSONSchema4 } from 'json-schema';
import React, { useCallback, useMemo } from 'react';

import { ensureObject } from '../lib/json';
import { shallowEqual } from '../lib/shallowEqual';
import type { PlaygroundSystem } from '../linter/types';
import ConfigEditor from './ConfigEditor';
import { schemaToConfigOptions } from './utils';

export interface ConfigProps {
  readonly className?: string;
  readonly system: PlaygroundSystem;
}

<<<<<<< HEAD
function ConfigTypeScript({ className, system }: ConfigProps): JSX.Element {
  const [rawConfig, updateConfigObject] = useSystemFile(
    system,
    '/tsconfig.json',
  );
  const configObject = useMemo(
    () => ensureObject(rawConfig?.compilerOptions),
    [rawConfig],
=======
function ConfigTypeScript(props: ConfigTypeScriptProps): React.JSX.Element {
  const { config, onChange: onChangeProp, className } = props;

  const [configObject, updateConfigObject] = useState<Record<string, unknown>>(
    () => ({}),
>>>>>>> ef1367ee
  );

  const options = useMemo(() => {
    const schemaContent = system.readFile('/schema/tsconfig.schema');
    if (schemaContent) {
      const schema = JSON.parse(schemaContent) as JSONSchema4;
      if (schema.type === 'object') {
        const props = schema.properties?.compilerOptions?.properties;
        if (props) {
          return schemaToConfigOptions(props);
        }
      }
    }

<<<<<<< HEAD
    return [];
  }, [system]);
=======
  const options = useMemo((): ConfigOptionsType[] => {
    return Object.values(
      getTypescriptOptions().reduce<Record<string, ConfigOptionsType>>(
        (group, item) => {
          const category = item.category!.message;
          group[category] ??= {
            heading: category,
            fields: [],
          };
          if (item.type === 'boolean') {
            group[category].fields.push({
              key: item.name,
              type: 'boolean',
              label: item.description!.message,
            });
          } else if (item.type instanceof Map) {
            group[category].fields.push({
              key: item.name,
              type: 'string',
              label: item.description!.message,
              enum: ['', ...Array.from<string>(item.type.keys())],
            });
          }
          return group;
        },
        {},
      ),
    );
  }, []);
>>>>>>> ef1367ee

  const onChange = useCallback(
    (newConfig: Record<string, unknown>) => {
      if (!shallowEqual(newConfig, ensureObject(rawConfig?.compilerOptions))) {
        updateConfigObject({ ...rawConfig, compilerOptions: newConfig });
      }
    },
    [rawConfig, updateConfigObject],
  );

  return (
    <ConfigEditor
      className={className}
      options={options}
      values={configObject}
      onChange={onChange}
    />
  );
}

export default ConfigTypeScript;<|MERGE_RESOLUTION|>--- conflicted
+++ resolved
@@ -8,13 +8,15 @@
 import ConfigEditor from './ConfigEditor';
 import { schemaToConfigOptions } from './utils';
 
-export interface ConfigProps {
+export interface ConfigTypeScriptProps {
   readonly className?: string;
   readonly system: PlaygroundSystem;
 }
 
-<<<<<<< HEAD
-function ConfigTypeScript({ className, system }: ConfigProps): JSX.Element {
+function ConfigTypeScript({
+  className,
+  system,
+}: ConfigTypeScriptProps): React.JSX.Element {
   const [rawConfig, updateConfigObject] = useSystemFile(
     system,
     '/tsconfig.json',
@@ -22,13 +24,6 @@
   const configObject = useMemo(
     () => ensureObject(rawConfig?.compilerOptions),
     [rawConfig],
-=======
-function ConfigTypeScript(props: ConfigTypeScriptProps): React.JSX.Element {
-  const { config, onChange: onChangeProp, className } = props;
-
-  const [configObject, updateConfigObject] = useState<Record<string, unknown>>(
-    () => ({}),
->>>>>>> ef1367ee
   );
 
   const options = useMemo(() => {
@@ -43,40 +38,8 @@
       }
     }
 
-<<<<<<< HEAD
     return [];
   }, [system]);
-=======
-  const options = useMemo((): ConfigOptionsType[] => {
-    return Object.values(
-      getTypescriptOptions().reduce<Record<string, ConfigOptionsType>>(
-        (group, item) => {
-          const category = item.category!.message;
-          group[category] ??= {
-            heading: category,
-            fields: [],
-          };
-          if (item.type === 'boolean') {
-            group[category].fields.push({
-              key: item.name,
-              type: 'boolean',
-              label: item.description!.message,
-            });
-          } else if (item.type instanceof Map) {
-            group[category].fields.push({
-              key: item.name,
-              type: 'string',
-              label: item.description!.message,
-              enum: ['', ...Array.from<string>(item.type.keys())],
-            });
-          }
-          return group;
-        },
-        {},
-      ),
-    );
-  }, []);
->>>>>>> ef1367ee
 
   const onChange = useCallback(
     (newConfig: Record<string, unknown>) => {
