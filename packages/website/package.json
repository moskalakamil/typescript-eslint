{
  "name": "website",
  "version": "5.61.0",
  "private": true,
  "scripts": {
    "build": "docusaurus build",
    "clear": "docusaurus clear",
    "format": "prettier --write \"./**/*.{md,mdx,ts,js,tsx,jsx}\" --ignore-path ../../.prettierignore",
    "generate-website-dts": "tsx ./tools/generate-website-dts.ts",
    "stylelint": "stylelint \"src/**/*.css\"",
    "stylelint:fix": "stylelint \"src/**/*.css\" --fix",
    "lint": "nx lint",
    "serve": "docusaurus serve",
    "start": "docusaurus start",
    "swizzle": "docusaurus swizzle",
    "test": "playwright test",
<<<<<<< HEAD
    "typecheck": "tsc --noEmit"
=======
    "typecheck": "tsc -b ./tsconfig.json"
>>>>>>> 3e18a319
  },
  "dependencies": {
    "@babel/runtime": "^7.18.3",
    "@docusaurus/core": "~2.4.0",
    "@docusaurus/plugin-pwa": "~2.4.0",
    "@docusaurus/preset-classic": "~2.4.0",
    "@docusaurus/remark-plugin-npm2yarn": "~2.4.0",
    "@docusaurus/theme-common": "~2.4.0",
    "@mdx-js/react": "1.6.22",
    "@typescript-eslint/parser": "5.61.0",
    "@typescript-eslint/website-eslint": "5.61.0",
    "clsx": "^1.1.1",
    "eslint": "*",
    "json-schema": "^0.4.0",
    "json5": "^2.2.1",
    "konamimojisplosion": "^0.5.1",
    "lz-string": "^1.5.0",
    "prettier": "*",
    "prism-react-renderer": "^1.3.3",
    "react": "^18.1.0",
    "react-dom": "^18.1.0",
    "react-split-pane": "^0.1.92",
    "remark-docusaurus-tabs": "^0.2.0",
    "ts-node": "*",
    "typescript": "*"
  },
  "resolutions": {
    "react": "^18.0.0"
  },
  "devDependencies": {
    "@axe-core/playwright": "^4.6.1",
    "@docusaurus/module-type-aliases": "~2.4.0",
    "@playwright/test": "^1.32.3",
    "@types/react": "^18.0.9",
    "@types/react-helmet": "^6.1.6",
    "@types/react-router-dom": "^5.3.3",
<<<<<<< HEAD
    "@typescript-eslint/eslint-plugin": "5.60.0",
    "@typescript-eslint/rule-schema-to-typescript-types": "5.60.0",
    "@typescript-eslint/types": "5.60.0",
=======
    "@typescript-eslint/eslint-plugin": "5.61.0",
>>>>>>> 3e18a319
    "copy-webpack-plugin": "^11.0.0",
    "cross-fetch": "*",
    "globby": "^11.1.0",
    "make-dir": "*",
    "monaco-editor": "^0.38.0",
    "raw-loader": "^4.0.2",
    "rimraf": "*",
    "stylelint": "^15.6.0",
    "stylelint-config-recommended": "^11.0.0",
    "stylelint-config-standard": "^31.0.0",
    "stylelint-order": "^6.0.3",
    "webpack": "^5.81.0"
  },
  "browserslist": {
    "production": [
      ">0.5%",
      "not dead",
      "not op_mini all"
    ],
    "development": [
      "last 1 chrome version",
      "last 1 firefox version",
      "last 1 safari version"
    ]
  }
}<|MERGE_RESOLUTION|>--- conflicted
+++ resolved
@@ -14,11 +14,7 @@
     "start": "docusaurus start",
     "swizzle": "docusaurus swizzle",
     "test": "playwright test",
-<<<<<<< HEAD
-    "typecheck": "tsc --noEmit"
-=======
     "typecheck": "tsc -b ./tsconfig.json"
->>>>>>> 3e18a319
   },
   "dependencies": {
     "@babel/runtime": "^7.18.3",
@@ -55,13 +51,9 @@
     "@types/react": "^18.0.9",
     "@types/react-helmet": "^6.1.6",
     "@types/react-router-dom": "^5.3.3",
-<<<<<<< HEAD
-    "@typescript-eslint/eslint-plugin": "5.60.0",
-    "@typescript-eslint/rule-schema-to-typescript-types": "5.60.0",
-    "@typescript-eslint/types": "5.60.0",
-=======
     "@typescript-eslint/eslint-plugin": "5.61.0",
->>>>>>> 3e18a319
+    "@typescript-eslint/rule-schema-to-typescript-types": "5.61.0",
+    "@typescript-eslint/types": "5.61.0",
     "copy-webpack-plugin": "^11.0.0",
     "cross-fetch": "*",
     "globby": "^11.1.0",
