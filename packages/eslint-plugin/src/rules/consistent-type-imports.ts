--- conflicted
+++ resolved
@@ -1,13 +1,10 @@
 import type { TSESLint, TSESTree } from '@typescript-eslint/utils';
 import { AST_NODE_TYPES } from '@typescript-eslint/utils';
-<<<<<<< HEAD
 import type { RuleListener } from '@typescript-eslint/utils/eslint-utils';
 import {
   getDeclaredVariables,
   getSourceCode,
 } from '@typescript-eslint/utils/eslint-utils';
-=======
->>>>>>> 3856c67f
 
 import {
   createRule,
@@ -97,20 +94,16 @@
 
   defaultOptions: [
     {
+      prefer: 'type-imports',
       disallowTypeAnnotations: true,
       fixStyle: 'separate-type-imports',
-      prefer: 'type-imports',
     },
   ],
 
   create(context, [option]) {
     const prefer = option.prefer ?? 'type-imports';
     const disallowTypeAnnotations = option.disallowTypeAnnotations !== false;
-<<<<<<< HEAD
     const sourceCode = getSourceCode(context);
-=======
-    const fixStyle = option.fixStyle ?? 'separate-type-imports';
->>>>>>> 3856c67f
 
     const selectors: RuleListener = {};
 
@@ -169,7 +162,6 @@
     }
 
     return {
-<<<<<<< HEAD
       ...selectors,
 
       ImportDeclaration(node): void {
@@ -197,6 +189,7 @@
         } else {
           if (
             !sourceImports.valueOnlyNamedImport &&
+            node.specifiers.length &&
             node.specifiers.every(
               specifier => specifier.type === AST_NODE_TYPES.ImportSpecifier,
             )
@@ -213,54 +206,6 @@
             sourceImports.valueImport = node;
           }
         }
-=======
-      ...(prefer === 'type-imports'
-        ? {
-            // prefer type imports
-            ImportDeclaration(node): void {
-              const source = node.source.value;
-              // sourceImports is the object containing all the specifics for a particular import source, type or value
-              sourceImportsMap[source] ??= {
-                source,
-                reportValueImports: [], // if there is a mismatch where type importKind but value specifiers
-                typeOnlyNamedImport: null, // if only type imports
-                valueOnlyNamedImport: null, // if only value imports with named specifiers
-                valueImport: null, // if only value imports
-              };
-              const sourceImports = sourceImportsMap[source];
-              if (node.importKind === 'type') {
-                if (
-                  !sourceImports.typeOnlyNamedImport &&
-                  node.specifiers.every(
-                    specifier =>
-                      specifier.type === AST_NODE_TYPES.ImportSpecifier,
-                  )
-                ) {
-                  // definitely import type { TypeX }
-                  sourceImports.typeOnlyNamedImport = node;
-                }
-              } else {
-                if (
-                  !sourceImports.valueOnlyNamedImport &&
-                  node.specifiers.length &&
-                  node.specifiers.every(
-                    specifier =>
-                      specifier.type === AST_NODE_TYPES.ImportSpecifier,
-                  )
-                ) {
-                  sourceImports.valueOnlyNamedImport = node;
-                  sourceImports.valueImport = node;
-                } else if (
-                  !sourceImports.valueImport &&
-                  node.specifiers.some(
-                    specifier =>
-                      specifier.type === AST_NODE_TYPES.ImportDefaultSpecifier,
-                  )
-                ) {
-                  sourceImports.valueImport = node;
-                }
-              }
->>>>>>> 3856c67f
 
         const typeSpecifiers: TSESTree.ImportClause[] = [];
         const inlineTypeSpecifiers: TSESTree.ImportSpecifier[] = [];
@@ -306,37 +251,10 @@
                     case AST_NODE_TYPES.TSTypeQuery:
                       return true;
 
-<<<<<<< HEAD
                     case AST_NODE_TYPES.TSQualifiedName:
                       // TSTypeQuery must have a TSESTree.EntityName as its child, so we can filter here and break early
                       if (parent.left !== child) {
                         return false;
-=======
-                const [variable] =
-                  context.sourceCode.getDeclaredVariables(specifier);
-                if (variable.references.length === 0) {
-                  unusedSpecifiers.push(specifier);
-                } else {
-                  const onlyHasTypeReferences = variable.references.every(
-                    ref => {
-                      /**
-                       * keep origin import kind when export
-                       * export { Type }
-                       * export default Type;
-                       * export = Type;
-                       */
-                      if (
-                        ref.identifier.parent.type ===
-                          AST_NODE_TYPES.ExportSpecifier ||
-                        ref.identifier.parent.type ===
-                          AST_NODE_TYPES.ExportDefaultDeclaration ||
-                        ref.identifier.parent.type ===
-                          AST_NODE_TYPES.TSExportAssignment
-                      ) {
-                        if (ref.isValueReference && ref.isTypeReference) {
-                          return node.importKind === 'type';
-                        }
->>>>>>> 3856c67f
                       }
                       child = parent;
                       parent = parent.parent;
@@ -565,18 +483,18 @@
         // import Foo, {Type1, Type2} from 'foo'
         // import DefType, {Type1, Type2} from 'foo'
         const openingBraceToken = nullThrows(
-          context.sourceCode.getTokenBefore(
+          sourceCode.getTokenBefore(
             subsetNamedSpecifiers[0],
             isOpeningBraceToken,
           ),
           NullThrowsReasons.MissingToken('{', node.type),
         );
         const commaToken = nullThrows(
-          context.sourceCode.getTokenBefore(openingBraceToken, isCommaToken),
+          sourceCode.getTokenBefore(openingBraceToken, isCommaToken),
           NullThrowsReasons.MissingToken(',', node.type),
         );
         const closingBraceToken = nullThrows(
-          context.sourceCode.getFirstTokenBetween(
+          sourceCode.getFirstTokenBetween(
             openingBraceToken,
             node.source,
             isClosingBraceToken,
@@ -591,7 +509,7 @@
         );
 
         typeNamedSpecifiersTexts.push(
-          context.sourceCode.text.slice(
+          sourceCode.text.slice(
             openingBraceToken.range[1],
             closingBraceToken.range[0],
           ),
@@ -617,9 +535,7 @@
           );
           removeTypeNamedSpecifiers.push(fixer.removeRange(removeRange));
 
-          typeNamedSpecifiersTexts.push(
-            context.sourceCode.text.slice(...textRange),
-          );
+          typeNamedSpecifiersTexts.push(sourceCode.text.slice(...textRange));
         }
       }
       return {
@@ -642,10 +558,7 @@
       const last = namedSpecifierGroup[namedSpecifierGroup.length - 1];
       const removeRange: TSESTree.Range = [first.range[0], last.range[1]];
       const textRange: TSESTree.Range = [...removeRange];
-      const before = nullThrows(
-        context.sourceCode.getTokenBefore(first),
-        NullThrowsReasons.MissingToken('token', 'first specifier'),
-      );
+      const before = sourceCode.getTokenBefore(first)!;
       textRange[0] = before.range[1];
       if (isCommaToken(before)) {
         removeRange[0] = before.range[0];
@@ -655,10 +568,7 @@
 
       const isFirst = allNamedSpecifiers[0] === first;
       const isLast = allNamedSpecifiers[allNamedSpecifiers.length - 1] === last;
-      const after = nullThrows(
-        context.sourceCode.getTokenAfter(last),
-        NullThrowsReasons.MissingToken('token', 'last specifier'),
-      );
+      const after = sourceCode.getTokenAfter(last)!;
       textRange[1] = after.range[0];
       if (isFirst || isLast) {
         if (isCommaToken(after)) {
@@ -684,21 +594,14 @@
       insertText: string,
     ): TSESLint.RuleFix {
       const closingBraceToken = nullThrows(
-        context.sourceCode.getFirstTokenBetween(
-          nullThrows(
-            context.sourceCode.getFirstToken(target),
-            NullThrowsReasons.MissingToken('token before', 'import'),
-          ),
+        sourceCode.getFirstTokenBetween(
+          sourceCode.getFirstToken(target),
           target.source,
           isClosingBraceToken,
         ),
         NullThrowsReasons.MissingToken('}', target.type),
       );
-      const before = nullThrows(
-        context.sourceCode.getTokenBefore(closingBraceToken),
-        NullThrowsReasons.MissingToken('token before', 'closing brace'),
-      );
-
+      const before = sourceCode.getTokenBefore(closingBraceToken)!;
       if (!isCommaToken(before) && !isOpeningBraceToken(before)) {
         insertText = `,${insertText}`;
       }
@@ -716,7 +619,7 @@
       typeSpecifiers: TSESTree.ImportSpecifier[],
     ): IterableIterator<TSESLint.RuleFix> {
       for (const spec of typeSpecifiers) {
-        const insertText = context.sourceCode.text.slice(...spec.range);
+        const insertText = sourceCode.text.slice(...spec.range);
         yield fixer.replaceTextRange(spec.range, `type ${insertText}`);
       }
     }
@@ -841,21 +744,17 @@
               node,
               `import {${typeNamedSpecifiers
                 .map(spec => {
-                  const insertText = context.sourceCode.text.slice(
-                    ...spec.range,
-                  );
+                  const insertText = sourceCode.text.slice(...spec.range);
                   return `type ${insertText}`;
                 })
-                .join(
-                  ', ',
-                )}} from ${context.sourceCode.getText(node.source)};\n`,
+                .join(', ')}} from ${sourceCode.getText(node.source)};\n`,
             );
           } else {
             yield fixer.insertTextBefore(
               node,
               `import type {${
                 fixesNamedSpecifiers.typeNamedSpecifiersText
-              }} from ${context.sourceCode.getText(node.source)};\n`,
+              }} from ${sourceCode.getText(node.source)};\n`,
             );
           }
         }
@@ -870,7 +769,7 @@
         // import DefType, * as Type from 'foo'
         // import DefType, * as Type from 'foo'
         const commaToken = nullThrows(
-          context.sourceCode.getTokenBefore(namespaceSpecifier, isCommaToken),
+          sourceCode.getTokenBefore(namespaceSpecifier, isCommaToken),
           NullThrowsReasons.MissingToken(',', node.type),
         );
 
@@ -884,9 +783,9 @@
         // ^^^^^^^^^^^^^^^^^^^^^^^^^^^^^^ insert
         yield fixer.insertTextBefore(
           node,
-          `import type ${context.sourceCode.getText(
+          `import type ${sourceCode.getText(
             namespaceSpecifier,
-          )} from ${context.sourceCode.getText(node.source)};\n`,
+          )} from ${sourceCode.getText(node.source)};\n`,
         );
       }
       if (
@@ -895,7 +794,7 @@
       ) {
         if (report.typeSpecifiers.length === node.specifiers.length) {
           const importToken = nullThrows(
-            context.sourceCode.getFirstToken(node, isImportKeyword),
+            sourceCode.getFirstToken(node, isImportKeyword),
             NullThrowsReasons.MissingToken('import', node.type),
           );
           // import type Type from 'foo'
@@ -903,24 +802,22 @@
           yield fixer.insertTextAfter(importToken, ' type');
         } else {
           const commaToken = nullThrows(
-            context.sourceCode.getTokenAfter(defaultSpecifier, isCommaToken),
+            sourceCode.getTokenAfter(defaultSpecifier, isCommaToken),
             NullThrowsReasons.MissingToken(',', defaultSpecifier.type),
           );
           // import Type , {...} from 'foo'
           //        ^^^^^ pick
-          const defaultText = context.sourceCode.text
+          const defaultText = sourceCode.text
             .slice(defaultSpecifier.range[0], commaToken.range[0])
             .trim();
           yield fixer.insertTextBefore(
             node,
-            `import type ${defaultText} from ${context.sourceCode.getText(
+            `import type ${defaultText} from ${sourceCode.getText(
               node.source,
             )};\n`,
           );
           const afterToken = nullThrows(
-            context.sourceCode.getTokenAfter(commaToken, {
-              includeComments: true,
-            }),
+            sourceCode.getTokenAfter(commaToken, { includeComments: true }),
             NullThrowsReasons.MissingToken('any token', node.type),
           );
           // import Type , {...} from 'foo'
@@ -946,14 +843,14 @@
       // import type Foo from 'foo'
       //       ^^^^^ insert
       const importToken = nullThrows(
-        context.sourceCode.getFirstToken(node, isImportKeyword),
+        sourceCode.getFirstToken(node, isImportKeyword),
         NullThrowsReasons.MissingToken('import', node.type),
       );
       yield fixer.insertTextAfter(importToken, ' type');
 
       if (isDefaultImport) {
         // Has default import
-        const openingBraceToken = context.sourceCode.getFirstTokenBetween(
+        const openingBraceToken = sourceCode.getFirstTokenBetween(
           importToken,
           node.source,
           isOpeningBraceToken,
@@ -961,11 +858,11 @@
         if (openingBraceToken) {
           // Only braces. e.g. import Foo, {} from 'foo'
           const commaToken = nullThrows(
-            context.sourceCode.getTokenBefore(openingBraceToken, isCommaToken),
+            sourceCode.getTokenBefore(openingBraceToken, isCommaToken),
             NullThrowsReasons.MissingToken(',', node.type),
           );
           const closingBraceToken = nullThrows(
-            context.sourceCode.getFirstTokenBetween(
+            sourceCode.getFirstTokenBetween(
               openingBraceToken,
               node.source,
               isClosingBraceToken,
@@ -979,14 +876,14 @@
             commaToken.range[0],
             closingBraceToken.range[1],
           ]);
-          const specifiersText = context.sourceCode.text.slice(
+          const specifiersText = sourceCode.text.slice(
             commaToken.range[1],
             closingBraceToken.range[1],
           );
           if (node.specifiers.length > 1) {
             yield fixer.insertTextAfter(
               node,
-              `\nimport type${specifiersText} from ${context.sourceCode.getText(
+              `\nimport type${specifiersText} from ${sourceCode.getText(
                 node.source,
               )};`,
             );
@@ -1074,7 +971,7 @@
             node,
             `import {${
               fixesNamedSpecifiers.typeNamedSpecifiersText
-            }} from ${context.sourceCode.getText(node.source)};\n`,
+            }} from ${sourceCode.getText(node.source)};\n`,
           );
         }
       }
@@ -1091,11 +988,11 @@
       // import type Foo from 'foo'
       //        ^^^^ remove
       const importToken = nullThrows(
-        context.sourceCode.getFirstToken(node, isImportKeyword),
+        sourceCode.getFirstToken(node, isImportKeyword),
         NullThrowsReasons.MissingToken('import', node.type),
       );
       const typeToken = nullThrows(
-        context.sourceCode.getFirstTokenBetween(
+        sourceCode.getFirstTokenBetween(
           importToken,
           node.specifiers[0]?.local ?? node.source,
           isTypeKeyword,
@@ -1103,7 +1000,7 @@
         NullThrowsReasons.MissingToken('type', node.type),
       );
       const afterToken = nullThrows(
-        context.sourceCode.getTokenAfter(typeToken, { includeComments: true }),
+        sourceCode.getTokenAfter(typeToken, { includeComments: true }),
         NullThrowsReasons.MissingToken('any token', node.type),
       );
       yield fixer.removeRange([typeToken.range[0], afterToken.range[0]]);
@@ -1116,11 +1013,11 @@
       // import { type Foo } from 'foo'
       //          ^^^^ remove
       const typeToken = nullThrows(
-        context.sourceCode.getFirstToken(node, isTypeKeyword),
+        sourceCode.getFirstToken(node, isTypeKeyword),
         NullThrowsReasons.MissingToken('type', node.type),
       );
       const afterToken = nullThrows(
-        context.sourceCode.getTokenAfter(typeToken, { includeComments: true }),
+        sourceCode.getTokenAfter(typeToken, { includeComments: true }),
         NullThrowsReasons.MissingToken('any token', node.type),
       );
       yield fixer.removeRange([typeToken.range[0], afterToken.range[0]]);
