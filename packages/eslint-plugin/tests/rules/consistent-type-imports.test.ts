import { noFormat, RuleTester } from '@typescript-eslint/rule-tester';

import rule from '../../src/rules/consistent-type-imports';

const PARSER_OPTION_COMBOS = [
  {
    experimentalDecorators: false,
    emitDecoratorMetadata: false,
  },
<<<<<<< HEAD
  {
    experimentalDecorators: false,
    emitDecoratorMetadata: true,
  },
  {
    experimentalDecorators: true,
    emitDecoratorMetadata: false,
  },
];
for (const parserOptions of PARSER_OPTION_COMBOS) {
  describe(`experimentalDecorators: ${parserOptions.experimentalDecorators} + emitDecoratorMetadata: ${parserOptions.emitDecoratorMetadata}`, () => {
    const ruleTester = new RuleTester({
      parser: '@typescript-eslint/parser',
      // type-only imports were first added in TS3.8
      dependencyConstraints: {
        typescript: '3.8',
=======
});

const withMetaParserOptions = {
  EXPERIMENTAL_useProjectService: false,
  tsconfigRootDir: getFixturesRootDir(),
  project: './tsconfig-withmeta.json',
};

const withMetaConfigParserOptions = {
  emitDecoratorMetadata: true,
};

ruleTester.run('consistent-type-imports', rule, {
  valid: [
    `
      import Foo from 'foo';
      const foo: Foo = new Foo();
    `,
    `
      import foo from 'foo';
      const foo: foo.Foo = foo.fn();
    `,
    `
      import { A, B } from 'foo';
      const foo: A = B();
      const bar = new A();
    `,
    `
      import Foo from 'foo';
    `,
    `
      import Foo from 'foo';
      type T<Foo> = Foo; // shadowing
    `,
    `
      import Foo from 'foo';
      function fn() {
        type Foo = {}; // shadowing
        let foo: Foo;
      }
    `,
    `
      import { A, B } from 'foo';
      const b = B;
    `,
    `
      import { A, B, C as c } from 'foo';
      const d = c;
    `,
    `
      import {} from 'foo'; // empty
    `,
    {
      code: `
        let foo: import('foo');
        let bar: import('foo').Bar;
      `,
      options: [{ disallowTypeAnnotations: false }],
    },
    {
      code: `
        import Foo from 'foo';
        let foo: Foo;
      `,
      options: [{ prefer: 'no-type-imports' }],
    },
    // type queries
    `
      import type Type from 'foo';

      type T = typeof Type;
      type T = typeof Type.foo;
    `,
    `
      import type { Type } from 'foo';

      type T = typeof Type;
      type T = typeof Type.foo;
    `,
    `
      import type * as Type from 'foo';

      type T = typeof Type;
      type T = typeof Type.foo;
    `,
    {
      code: `
        import Type from 'foo';

        type T = typeof Type;
        type T = typeof Type.foo;
      `,
      options: [{ prefer: 'no-type-imports' }],
    },
    {
      code: `
        import { Type } from 'foo';

        type T = typeof Type;
        type T = typeof Type.foo;
      `,
      options: [{ prefer: 'no-type-imports' }],
    },
    {
      code: `
        import * as Type from 'foo';

        type T = typeof Type;
        type T = typeof Type.foo;
      `,
      options: [{ prefer: 'no-type-imports' }],
    },
    {
      code: `
        import * as Type from 'foo' assert { type: 'json' };
        const a: typeof Type = Type;
      `,
      options: [{ prefer: 'no-type-imports' }],
    },
    `
      import { type A } from 'foo';
      type T = A;
    `,
    `
      import { type A, B } from 'foo';
      type T = A;
      const b = B;
    `,
    `
      import { type A, type B } from 'foo';
      type T = A;
      type Z = B;
    `,
    `
      import { B } from 'foo';
      import { type A } from 'foo';
      type T = A;
      const b = B;
    `,
    {
      code: `
        import { B, type A } from 'foo';
        type T = A;
        const b = B;
      `,
      options: [{ fixStyle: 'inline-type-imports' }],
    },
    {
      code: `
        import { B } from 'foo';
        import type A from 'baz';
        type T = A;
        const b = B;
      `,
      options: [{ fixStyle: 'inline-type-imports' }],
    },
    {
      code: `
        import { type B } from 'foo';
        import type { A } from 'foo';
        type T = A;
        const b = B;
      `,
      options: [{ fixStyle: 'inline-type-imports' }],
    },
    {
      code: `
        import { B, type C } from 'foo';
        import type A from 'baz';
        type T = A;
        type Z = C;
        const b = B;
      `,
      options: [{ prefer: 'type-imports', fixStyle: 'inline-type-imports' }],
    },
    {
      code: `
        import { B } from 'foo';
        import type { A } from 'foo';
        type T = A;
        const b = B;
      `,
      options: [{ prefer: 'type-imports', fixStyle: 'inline-type-imports' }],
    },
    {
      code: `
        import { B } from 'foo';
        import { A } from 'foo';
        type T = A;
        const b = B;
      `,
      options: [{ prefer: 'no-type-imports', fixStyle: 'inline-type-imports' }],
    },
    // exports
    `
      import Type from 'foo';

      export { Type }; // is a value export
      export default Type; // is a value export
    `,
    `
      import type Type from 'foo';

      export { Type }; // is a type-only export
      export default Type; // is a type-only export
      export type { Type }; // is a type-only export
    `,
    `
      import { Type } from 'foo';

      export { Type }; // is a value export
      export default Type; // is a value export
    `,
    `
      import type { Type } from 'foo';

      export { Type }; // is a type-only export
      export default Type; // is a type-only export
      export type { Type }; // is a type-only export
    `,
    `
      import * as Type from 'foo';

      export { Type }; // is a value export
      export default Type; // is a value export
    `,
    `
      import type * as Type from 'foo';

      export { Type }; // is a type-only export
      export default Type; // is a type-only export
      export type { Type }; // is a type-only export
    `,

    {
      code: `
        import Type from 'foo';

        export { Type }; // is a type-only export
        export default Type; // is a type-only export
        export type { Type }; // is a type-only export
      `,
      options: [{ prefer: 'no-type-imports' }],
    },
    {
      code: `
        import { Type } from 'foo';

        export { Type }; // is a type-only export
        export default Type; // is a type-only export
        export type { Type }; // is a type-only export
      `,
      options: [{ prefer: 'no-type-imports' }],
    },
    {
      code: `
        import * as Type from 'foo';

        export { Type }; // is a type-only export
        export default Type; // is a type-only export
        export type { Type }; // is a type-only export
      `,
      options: [{ prefer: 'no-type-imports' }],
    },
    // https://github.com/typescript-eslint/typescript-eslint/issues/2455
    {
      code: `
        import React from 'react';

        export const ComponentFoo: React.FC = () => {
          return <div>Foo Foo</div>;
        };
      `,
      parserOptions: {
        ecmaFeatures: {
          jsx: true,
        },
      },
    },
    {
      code: `
        import { h } from 'some-other-jsx-lib';

        export const ComponentFoo: h.FC = () => {
          return <div>Foo Foo</div>;
        };
      `,
      parserOptions: {
        ecmaFeatures: {
          jsx: true,
        },
        jsxPragma: 'h',
      },
    },
    {
      code: `
        import { Fragment } from 'react';

        export const ComponentFoo: Fragment = () => {
          return <>Foo Foo</>;
        };
      `,
      parserOptions: {
        ecmaFeatures: {
          jsx: true,
        },
        jsxFragmentName: 'Fragment',
>>>>>>> 3856c67f
      },
      parserOptions,
    });

    ruleTester.run('consistent-type-imports', rule, {
      valid: [
        `
          import Foo from 'foo';
          const foo: Foo = new Foo();
        `,
        `
          import foo from 'foo';
          const foo: foo.Foo = foo.fn();
        `,
        `
          import { A, B } from 'foo';
          const foo: A = B();
          const bar = new A();
        `,
        `
          import Foo from 'foo';
        `,
        `
          import Foo from 'foo';
          type T<Foo> = Foo; // shadowing
        `,
        `
          import Foo from 'foo';
          function fn() {
            type Foo = {}; // shadowing
            let foo: Foo;
          }
        `,
        `
          import { A, B } from 'foo';
          const b = B;
        `,
        `
          import { A, B, C as c } from 'foo';
          const d = c;
        `,
        `
          import {} from 'foo'; // empty
        `,
        {
          code: `
let foo: import('foo');
let bar: import('foo').Bar;
          `,
          options: [{ disallowTypeAnnotations: false }],
        },
        {
          code: `
import Foo from 'foo';
let foo: Foo;
          `,
          options: [{ prefer: 'no-type-imports' }],
        },
        // type queries
        `
          import type Type from 'foo';

          type T = typeof Type;
          type T = typeof Type.foo;
        `,
        `
          import type { Type } from 'foo';

          type T = typeof Type;
          type T = typeof Type.foo;
        `,
        `
          import type * as Type from 'foo';

          type T = typeof Type;
          type T = typeof Type.foo;
        `,
        {
          code: `
import Type from 'foo';

type T = typeof Type;
type T = typeof Type.foo;
          `,
          options: [{ prefer: 'no-type-imports' }],
        },
        {
          code: `
import { Type } from 'foo';

type T = typeof Type;
type T = typeof Type.foo;
          `,
          options: [{ prefer: 'no-type-imports' }],
        },
        {
          code: `
import * as Type from 'foo';

type T = typeof Type;
type T = typeof Type.foo;
          `,
          options: [{ prefer: 'no-type-imports' }],
        },
        {
          code: `
import * as Type from 'foo' assert { type: 'json' };
const a: typeof Type = Type;
          `,
          options: [{ prefer: 'no-type-imports' }],
          dependencyConstraints: {
            typescript: '4.5',
          },
        },
        `
          import { type A } from 'foo';
          type T = A;
        `,
        `
          import { type A, B } from 'foo';
          type T = A;
          const b = B;
        `,
        `
          import { type A, type B } from 'foo';
          type T = A;
          type Z = B;
        `,
        `
          import { B } from 'foo';
          import { type A } from 'foo';
          type T = A;
          const b = B;
        `,
        {
          code: `
import { B, type A } from 'foo';
type T = A;
const b = B;
          `,
          options: [{ fixStyle: 'inline-type-imports' }],
        },
        {
          code: `
import { B } from 'foo';
import type A from 'baz';
type T = A;
const b = B;
          `,
          options: [{ fixStyle: 'inline-type-imports' }],
        },
        {
          code: `
import { type B } from 'foo';
import type { A } from 'foo';
type T = A;
const b = B;
          `,
          options: [{ fixStyle: 'inline-type-imports' }],
        },
        {
          code: `
import { B, type C } from 'foo';
import type A from 'baz';
type T = A;
type Z = C;
const b = B;
          `,
          options: [
            { prefer: 'type-imports', fixStyle: 'inline-type-imports' },
          ],
        },
        {
          code: `
import { B } from 'foo';
import type { A } from 'foo';
type T = A;
const b = B;
          `,
          options: [
            { prefer: 'type-imports', fixStyle: 'inline-type-imports' },
          ],
        },
        {
          code: `
import { B } from 'foo';
import { A } from 'foo';
type T = A;
const b = B;
          `,
          options: [
            { prefer: 'no-type-imports', fixStyle: 'inline-type-imports' },
          ],
          dependencyConstraints: {
            typescript: '4.5',
          },
        },
        // exports
        `
          import Type from 'foo';

          export { Type }; // is a value export
          export default Type; // is a value export
        `,
        `
          import type Type from 'foo';

          export { Type }; // is a type-only export
          export default Type; // is a type-only export
          export type { Type }; // is a type-only export
        `,
        `
          import { Type } from 'foo';

          export { Type }; // is a value export
          export default Type; // is a value export
        `,
        `
          import type { Type } from 'foo';

          export { Type }; // is a type-only export
          export default Type; // is a type-only export
          export type { Type }; // is a type-only export
        `,
        `
          import * as Type from 'foo';

          export { Type }; // is a value export
          export default Type; // is a value export
        `,
        `
          import type * as Type from 'foo';

          export { Type }; // is a type-only export
          export default Type; // is a type-only export
          export type { Type }; // is a type-only export
        `,

        {
          code: `
import Type from 'foo';

export { Type }; // is a type-only export
export default Type; // is a type-only export
export type { Type }; // is a type-only export
          `,
          options: [{ prefer: 'no-type-imports' }],
        },
        {
          code: `
import { Type } from 'foo';

export { Type }; // is a type-only export
export default Type; // is a type-only export
export type { Type }; // is a type-only export
          `,
          options: [{ prefer: 'no-type-imports' }],
        },
        {
          code: `
import * as Type from 'foo';

export { Type }; // is a type-only export
export default Type; // is a type-only export
export type { Type }; // is a type-only export
          `,
          options: [{ prefer: 'no-type-imports' }],
        },
        // https://github.com/typescript-eslint/typescript-eslint/issues/2455
        {
          code: `
import React from 'react';

export const ComponentFoo: React.FC = () => {
  return <div>Foo Foo</div>;
};
          `,
          parserOptions: {
            ecmaFeatures: {
              jsx: true,
            },
          },
        },
        {
          code: `
import { h } from 'some-other-jsx-lib';

export const ComponentFoo: h.FC = () => {
  return <div>Foo Foo</div>;
};
          `,
          parserOptions: {
            ecmaFeatures: {
              jsx: true,
            },
            jsxPragma: 'h',
          },
        },
        {
          code: `
import { Fragment } from 'react';

export const ComponentFoo: Fragment = () => {
  return <>Foo Foo</>;
};
          `,
          parserOptions: {
            ecmaFeatures: {
              jsx: true,
            },
            jsxFragmentName: 'Fragment',
          },
        },
        `
          import Default, * as Rest from 'module';
          const a: typeof Default = Default;
          const b: typeof Rest = Rest;
        `,

        // https://github.com/typescript-eslint/typescript-eslint/issues/2989
        `
          import type * as constants from './constants';

          export type Y = {
            [constants.X]: ReadonlyArray<string>;
          };
        `,
        `
          import A from 'foo';
          export = A;
        `,
        `
          import type A from 'foo';
          export = A;
        `,
        `
          import type A from 'foo';
          export = {} as A;
        `,
        `
          import { type A } from 'foo';
          export = {} as A;
        `,
      ],
      invalid: [
        {
          code: `
import Foo from 'foo';
let foo: Foo;
type Bar = Foo;
interface Baz {
  foo: Foo;
}
function fn(a: Foo): Foo {}
          `,
          output: `
import type Foo from 'foo';
let foo: Foo;
type Bar = Foo;
interface Baz {
  foo: Foo;
}
function fn(a: Foo): Foo {}
          `,
          errors: [
            {
              messageId: 'typeOverValue',
              line: 2,
            },
          ],
        },
        {
          code: `
import Foo from 'foo';
let foo: Foo;
          `,
          output: `
import type Foo from 'foo';
let foo: Foo;
          `,
          options: [{ prefer: 'type-imports' }],
          errors: [
            {
              messageId: 'typeOverValue',
              line: 2,
            },
          ],
        },
        {
          code: `
import Foo from 'foo';
let foo: Foo;
          `,
          output: `
import type Foo from 'foo';
let foo: Foo;
          `,
          options: [
            { prefer: 'type-imports', fixStyle: 'inline-type-imports' },
          ],
          errors: [
            {
              messageId: 'typeOverValue',
              line: 2,
            },
          ],
        },
        {
          code: `
import { A, B } from 'foo';
let foo: A;
let bar: B;
          `,
          output: `
import type { A, B } from 'foo';
let foo: A;
let bar: B;
          `,
          errors: [
            {
              messageId: 'typeOverValue',
              line: 2,
            },
          ],
        },
        {
          code: `
import { A as a, B as b } from 'foo';
let foo: a;
let bar: b;
          `,
          output: `
import type { A as a, B as b } from 'foo';
let foo: a;
let bar: b;
          `,
          errors: [
            {
              messageId: 'typeOverValue',
              line: 2,
            },
          ],
        },
        {
          code: `
import Foo from 'foo';
type Bar = typeof Foo; // TSTypeQuery
          `,
          output: `
import type Foo from 'foo';
type Bar = typeof Foo; // TSTypeQuery
          `,
          errors: [
            {
              messageId: 'typeOverValue',
              line: 2,
            },
          ],
        },
        {
          code: `
import foo from 'foo';
type Bar = foo.Bar; // TSQualifiedName
          `,
          output: `
import type foo from 'foo';
type Bar = foo.Bar; // TSQualifiedName
          `,
          errors: [
            {
              messageId: 'typeOverValue',
              line: 2,
            },
          ],
        },
        {
          code: `
import foo from 'foo';
type Baz = (typeof foo.bar)['Baz']; // TSQualifiedName & TSTypeQuery
          `,
          output: `
import type foo from 'foo';
type Baz = (typeof foo.bar)['Baz']; // TSQualifiedName & TSTypeQuery
          `,
          errors: [
            {
              messageId: 'typeOverValue',
              line: 2,
            },
          ],
        },
        {
          code: `
import * as A from 'foo';
let foo: A.Foo;
          `,
          output: `
import type * as A from 'foo';
let foo: A.Foo;
          `,
          errors: [
            {
              messageId: 'typeOverValue',
              line: 2,
            },
          ],
        },
        {
          // default and named
          code: `
import A, { B } from 'foo';
let foo: A;
let bar: B;
          `,
          output: `
import type { B } from 'foo';
import type A from 'foo';
let foo: A;
let bar: B;
          `,
          errors: [
            {
              messageId: 'typeOverValue',
              line: 2,
            },
          ],
        },
        {
          code: noFormat`
import A, {} from 'foo';
let foo: A;
          `,
          output: `
import type A from 'foo';
let foo: A;
          `,
          errors: [
            {
              messageId: 'typeOverValue',
              line: 2,
            },
          ],
        },
        {
          code: `
import { A, B } from 'foo';
const foo: A = B();
          `,
          output: `
import type { A} from 'foo';
import { B } from 'foo';
const foo: A = B();
          `,
          errors: [
            {
              messageId: 'aImportIsOnlyTypes',
              data: { typeImports: '"A"' },
              line: 2,
            },
          ],
        },
        {
          code: `
import { A, B, C } from 'foo';
const foo: A = B();
let bar: C;
          `,
          output: `
import type { A, C } from 'foo';
import { B } from 'foo';
const foo: A = B();
let bar: C;
          `,
          errors: [
            {
              messageId: 'someImportsAreOnlyTypes',
              data: { typeImports: '"A" and "C"' },
              line: 2,
            },
          ],
        },
        {
          code: `
import { A, B, C, D } from 'foo';
const foo: A = B();
type T = { bar: C; baz: D };
          `,
          output: `
import type { A, C, D } from 'foo';
import { B } from 'foo';
const foo: A = B();
type T = { bar: C; baz: D };
          `,
          errors: [
            {
              messageId: 'someImportsAreOnlyTypes',
              data: { typeImports: '"A", "C" and "D"' },
              line: 2,
            },
          ],
        },
        {
          code: `
import A, { B, C, D } from 'foo';
B();
type T = { foo: A; bar: C; baz: D };
          `,
          output: `
import type { C, D } from 'foo';
import type A from 'foo';
import { B } from 'foo';
B();
type T = { foo: A; bar: C; baz: D };
          `,
          errors: [
            {
              messageId: 'someImportsAreOnlyTypes',
              data: { typeImports: '"A", "C" and "D"' },
              line: 2,
            },
          ],
        },
        {
          code: `
import A, { B } from 'foo';
B();
type T = A;
          `,
          output: `
import type A from 'foo';
import { B } from 'foo';
B();
type T = A;
          `,
          errors: [
            {
              messageId: 'aImportIsOnlyTypes',
              data: { typeImports: '"A"' },
              line: 2,
            },
          ],
        },
        {
          code: `
import type Already1Def from 'foo';
import type { Already1 } from 'foo';
import A, { B } from 'foo';
import { C, D, E } from 'bar';
import type { Already2 } from 'bar';
type T = { b: B; c: C; d: D };
          `,
          output: `
import type Already1Def from 'foo';
import type { Already1 , B } from 'foo';
import A from 'foo';
import { E } from 'bar';
import type { Already2 , C, D} from 'bar';
type T = { b: B; c: C; d: D };
          `,
          errors: [
            {
              messageId: 'aImportIsOnlyTypes',
              data: { typeImports: '"B"' },
              line: 4,
            },
            {
              messageId: 'someImportsAreOnlyTypes',
              data: { typeImports: '"C" and "D"' },
              line: 5,
            },
          ],
        },
        {
          code: `
import A, { /* comment */ B } from 'foo';
type T = B;
          `,
          output: `
import type { /* comment */ B } from 'foo';
import A from 'foo';
type T = B;
          `,
          errors: [
            {
              messageId: 'aImportIsOnlyTypes',
              data: { typeImports: '"B"' },
              line: 2,
            },
          ],
        },
        {
          code: noFormat`
import { A, B, C } from 'foo';
import { D, E, F, } from 'bar';
type T = A | D;
          `,
          output: `
import type { A} from 'foo';
import { B, C } from 'foo';
import type { D} from 'bar';
import { E, F, } from 'bar';
type T = A | D;
          `,
          errors: [
            {
              messageId: 'aImportIsOnlyTypes',
              data: { typeImports: '"A"' },
              line: 2,
            },
            {
              messageId: 'aImportIsOnlyTypes',
              data: { typeImports: '"D"' },
              line: 3,
            },
          ],
        },
        {
          code: noFormat`
import { A, B, C } from 'foo';
import { D, E, F, } from 'bar';
type T = B | E;
          `,
          output: `
import type { B} from 'foo';
import { A, C } from 'foo';
import type { E} from 'bar';
import { D, F, } from 'bar';
type T = B | E;
          `,
          errors: [
            {
              messageId: 'aImportIsOnlyTypes',
              data: { typeImports: '"B"' },
              line: 2,
            },
            {
              messageId: 'aImportIsOnlyTypes',
              data: { typeImports: '"E"' },
              line: 3,
            },
          ],
        },
        {
          code: noFormat`
import { A, B, C } from 'foo';
import { D, E, F, } from 'bar';
type T = C | F;
          `,
          output: `
import type { C } from 'foo';
import { A, B } from 'foo';
import type { F} from 'bar';
import { D, E } from 'bar';
type T = C | F;
          `,
          errors: [
            {
              messageId: 'aImportIsOnlyTypes',
              data: { typeImports: '"C"' },
              line: 2,
            },
            {
              messageId: 'aImportIsOnlyTypes',
              data: { typeImports: '"F"' },
              line: 3,
            },
          ],
        },
        {
          // all type fix cases
          code: `
import { Type1, Type2 } from 'named_types';
import Type from 'default_type';
import * as Types from 'namespace_type';
import Default, { Named } from 'default_and_named_type';
type T = Type1 | Type2 | Type | Types.A | Default | Named;
          `,
          output: `
import type { Type1, Type2 } from 'named_types';
import type Type from 'default_type';
import type * as Types from 'namespace_type';
import type { Named } from 'default_and_named_type';
import type Default from 'default_and_named_type';
type T = Type1 | Type2 | Type | Types.A | Default | Named;
          `,
          errors: [
            {
              messageId: 'typeOverValue',
              line: 2,
            },
            {
              messageId: 'typeOverValue',
              line: 3,
            },
            {
              messageId: 'typeOverValue',
              line: 4,
            },
            {
              messageId: 'typeOverValue',
              line: 5,
            },
          ],
        },
        {
          // some type fix cases
          code: `
import { Value1, Type1 } from 'named_import';
import Type2, { Value2 } from 'default_import';
import Value3, { Type3 } from 'default_import2';
import Type4, { Type5, Value4 } from 'default_and_named_import';
type T = Type1 | Type2 | Type3 | Type4 | Type5;
          `,
          output: `
import type { Type1 } from 'named_import';
import { Value1 } from 'named_import';
import type Type2 from 'default_import';
import { Value2 } from 'default_import';
import type { Type3 } from 'default_import2';
import Value3 from 'default_import2';
import type { Type5} from 'default_and_named_import';
import type Type4 from 'default_and_named_import';
import { Value4 } from 'default_and_named_import';
type T = Type1 | Type2 | Type3 | Type4 | Type5;
          `,
          errors: [
            {
              messageId: 'aImportIsOnlyTypes',
              data: { typeImports: '"Type1"' },
              line: 2,
            },
            {
              messageId: 'aImportIsOnlyTypes',
              data: { typeImports: '"Type2"' },
              line: 3,
            },
            {
              messageId: 'aImportIsOnlyTypes',
              data: { typeImports: '"Type3"' },
              line: 4,
            },
            {
              messageId: 'someImportsAreOnlyTypes',
              data: { typeImports: '"Type4" and "Type5"' },
              line: 5,
            },
          ],
        },
        // type annotations
        {
          code: `
let foo: import('foo');
let bar: import('foo').Bar;
          `,
          output: null,
          errors: [
            {
              messageId: 'noImportTypeAnnotations',
              line: 2,
            },
            {
              messageId: 'noImportTypeAnnotations',
              line: 3,
            },
          ],
        },
        {
          code: `
let foo: import('foo');
          `,
          output: null,
          options: [{ prefer: 'type-imports' }],
          errors: [
            {
              messageId: 'noImportTypeAnnotations',
              line: 2,
            },
          ],
        },
        {
          code: `
import type Foo from 'foo';
let foo: Foo;
          `,
          options: [{ prefer: 'no-type-imports' }],
          output: `
import Foo from 'foo';
let foo: Foo;
          `,
          errors: [
            {
              messageId: 'valueOverType',
              line: 2,
            },
          ],
        },
        {
          code: `
import type { Foo } from 'foo';
let foo: Foo;
          `,
          options: [{ prefer: 'no-type-imports' }],
          output: `
import { Foo } from 'foo';
let foo: Foo;
          `,
          errors: [
            {
              messageId: 'valueOverType',
              line: 2,
            },
          ],
        },
        // type queries
        {
          code: `
import Type from 'foo';

type T = typeof Type;
type T = typeof Type.foo;
          `,
          output: `
import type Type from 'foo';

type T = typeof Type;
type T = typeof Type.foo;
          `,
          errors: [
            {
              messageId: 'typeOverValue',
              line: 2,
            },
          ],
        },
        {
          code: `
import { Type } from 'foo';

type T = typeof Type;
type T = typeof Type.foo;
          `,
          output: `
import type { Type } from 'foo';

type T = typeof Type;
type T = typeof Type.foo;
          `,
          errors: [
            {
              messageId: 'typeOverValue',
              line: 2,
            },
          ],
        },
        {
          code: `
import * as Type from 'foo';

type T = typeof Type;
type T = typeof Type.foo;
          `,
          output: `
import type * as Type from 'foo';

type T = typeof Type;
type T = typeof Type.foo;
          `,
          errors: [
            {
              messageId: 'typeOverValue',
              line: 2,
            },
          ],
        },
        {
          code: `
import type Type from 'foo';

type T = typeof Type;
type T = typeof Type.foo;
          `,
          options: [{ prefer: 'no-type-imports' }],
          output: `
import Type from 'foo';

type T = typeof Type;
type T = typeof Type.foo;
          `,
          errors: [
            {
              messageId: 'valueOverType',
              line: 2,
            },
          ],
        },
        {
          code: `
import type { Type } from 'foo';

type T = typeof Type;
type T = typeof Type.foo;
          `,
          options: [{ prefer: 'no-type-imports' }],
          output: `
import { Type } from 'foo';

type T = typeof Type;
type T = typeof Type.foo;
          `,
          errors: [
            {
              messageId: 'valueOverType',
              line: 2,
            },
          ],
        },
        {
          code: `
import type * as Type from 'foo';

type T = typeof Type;
type T = typeof Type.foo;
          `,
          options: [{ prefer: 'no-type-imports' }],
          output: `
import * as Type from 'foo';

type T = typeof Type;
type T = typeof Type.foo;
          `,
          errors: [
            {
              messageId: 'valueOverType',
              line: 2,
            },
          ],
        },
        // exports
        {
          code: `
import Type from 'foo';

export type { Type }; // is a type-only export
          `,
          output: `
import type Type from 'foo';

export type { Type }; // is a type-only export
          `,
          errors: [
            {
              messageId: 'typeOverValue',
              line: 2,
            },
          ],
        },
        {
          code: `
import { Type } from 'foo';

export type { Type }; // is a type-only export
          `,
          output: `
import type { Type } from 'foo';

export type { Type }; // is a type-only export
          `,
          errors: [
            {
              messageId: 'typeOverValue',
              line: 2,
            },
          ],
        },
        {
          code: `
import * as Type from 'foo';

export type { Type }; // is a type-only export
          `,
          output: `
import type * as Type from 'foo';

export type { Type }; // is a type-only export
          `,
          errors: [
            {
              messageId: 'typeOverValue',
              line: 2,
            },
          ],
        },
        {
          code: `
import type Type from 'foo';

export { Type }; // is a type-only export
export default Type; // is a type-only export
export type { Type }; // is a type-only export
          `,
          options: [{ prefer: 'no-type-imports' }],
          output: `
import Type from 'foo';

export { Type }; // is a type-only export
export default Type; // is a type-only export
export type { Type }; // is a type-only export
          `,
          errors: [
            {
              messageId: 'valueOverType',
              line: 2,
            },
          ],
        },
        {
          code: `
import type { Type } from 'foo';

export { Type }; // is a type-only export
export default Type; // is a type-only export
export type { Type }; // is a type-only export
          `,
          options: [{ prefer: 'no-type-imports' }],
          output: `
import { Type } from 'foo';

export { Type }; // is a type-only export
export default Type; // is a type-only export
export type { Type }; // is a type-only export
          `,
          errors: [
            {
              messageId: 'valueOverType',
              line: 2,
            },
          ],
        },
        {
          code: `
import type * as Type from 'foo';

export { Type }; // is a type-only export
export default Type; // is a type-only export
export type { Type }; // is a type-only export
          `,
          options: [{ prefer: 'no-type-imports' }],
          output: `
import * as Type from 'foo';

export { Type }; // is a type-only export
export default Type; // is a type-only export
export type { Type }; // is a type-only export
          `,
          errors: [
            {
              messageId: 'valueOverType',
              line: 2,
            },
          ],
        },
        {
          // type with comments
          code: noFormat`
import type /*comment*/ * as AllType from 'foo';
import type // comment
DefType from 'foo';
import type /*comment*/ { Type } from 'foo';

type T = { a: AllType; b: DefType; c: Type };
          `,
          options: [{ prefer: 'no-type-imports' }],
          output: `
import /*comment*/ * as AllType from 'foo';
import // comment
DefType from 'foo';
import /*comment*/ { Type } from 'foo';

type T = { a: AllType; b: DefType; c: Type };
          `,
          errors: [
            {
              messageId: 'valueOverType',
              line: 2,
            },
            {
              messageId: 'valueOverType',
              line: 3,
            },
            {
              messageId: 'valueOverType',
              line: 5,
            },
          ],
        },
        {
          // https://github.com/typescript-eslint/typescript-eslint/issues/2775
          code: `
import Default, * as Rest from 'module';
const a: Rest.A = '';
          `,
          options: [{ prefer: 'type-imports' }],
          output: `
import type * as Rest from 'module';
import Default from 'module';
const a: Rest.A = '';
          `,
          errors: [
            {
              messageId: 'aImportIsOnlyTypes',
              line: 2,
            },
          ],
        },
        {
          code: `
import Default, * as Rest from 'module';
const a: Default = '';
          `,
          options: [{ prefer: 'type-imports' }],
          output: `
import type Default from 'module';
import * as Rest from 'module';
const a: Default = '';
          `,
          errors: [
            {
              messageId: 'aImportIsOnlyTypes',
              line: 2,
            },
          ],
        },
        {
          code: `
import Default, * as Rest from 'module';
const a: Default = '';
const b: Rest.A = '';
          `,
          options: [{ prefer: 'type-imports' }],
          output: `
import type * as Rest from 'module';
import type Default from 'module';
const a: Default = '';
const b: Rest.A = '';
          `,
          errors: [
            {
              messageId: 'typeOverValue',
              line: 2,
            },
          ],
        },
        {
          // type with comments
          code: `
import Default, /*comment*/ * as Rest from 'module';
const a: Default = '';
          `,
          options: [{ prefer: 'type-imports' }],
          output: `
import type Default from 'module';
import /*comment*/ * as Rest from 'module';
const a: Default = '';
          `,
          errors: [
            {
              messageId: 'aImportIsOnlyTypes',
              line: 2,
            },
          ],
        },
        {
          // type with comments
          code: noFormat`
import Default /*comment1*/, /*comment2*/ { Data } from 'module';
const a: Default = '';
          `,
          options: [{ prefer: 'type-imports' }],
          output: `
import type Default /*comment1*/ from 'module';
import /*comment2*/ { Data } from 'module';
const a: Default = '';
<<<<<<< HEAD
          `,
          errors: [
            {
              messageId: 'aImportIsOnlyTypes',
              line: 2,
            },
          ],
        },
        {
          code: `
import Foo from 'foo';
@deco
class A {
  constructor(foo: Foo) {}
}
          `,
          output: `
import type Foo from 'foo';
@deco
class A {
  constructor(foo: Foo) {}
}
          `,
          errors: [
            {
              messageId: 'typeOverValue',
              line: 2,
            },
          ],
        },
        {
          code: `
import { type A, B } from 'foo';
type T = A;
const b = B;
          `,
          output: `
import { A, B } from 'foo';
type T = A;
const b = B;
          `,
          dependencyConstraints: {
            typescript: '4.5',
          },
          options: [{ prefer: 'no-type-imports' }],
          errors: [
            {
              messageId: 'valueOverType',
              line: 2,
            },
          ],
        },
        {
          code: `
=======
      `,
      errors: [
        {
          messageId: 'aImportIsOnlyTypes',
          line: 2,
          column: 1,
        },
      ],
    },
    {
      code: `
        import Foo from 'foo';
        @deco
        class A {
          constructor(foo: Foo) {}
        }
      `,
      output: `
        import type Foo from 'foo';
        @deco
        class A {
          constructor(foo: Foo) {}
        }
      `,
      errors: [
        {
          messageId: 'typeOverValue',
          line: 2,
          column: 9,
        },
      ],
    },
    {
      code: `
        import type Foo from 'foo';
        @deco
        class A {
          constructor(foo: Foo) {}
        }
      `,
      output: `
        import Foo from 'foo';
        @deco
        class A {
          constructor(foo: Foo) {}
        }
      `,
      errors: [
        {
          messageId: 'aImportInDecoMeta',
          data: { typeImports: '"Foo"' },
          line: 2,
          column: 9,
        },
      ],
      parserOptions: withMetaParserOptions,
    },
    {
      code: `
        import type { Foo } from 'foo';
        @deco
        class A {
          constructor(foo: Foo) {}
        }
      `,
      output: `
        import { Foo } from 'foo';
        @deco
        class A {
          constructor(foo: Foo) {}
        }
      `,
      errors: [
        {
          messageId: 'aImportInDecoMeta',
          data: { typeImports: '"Foo"' },
          line: 2,
          column: 9,
        },
      ],
      parserOptions: withMetaParserOptions,
    },
    {
      code: noFormat`
        import type { Type } from 'foo';
        import { Foo, Bar } from 'foo';
        @deco
        class A {
          constructor(foo: Foo) {}
        }
        type T = Bar;
      `,
      output: `
        import type { Type , Bar } from 'foo';
        import { Foo } from 'foo';
        @deco
        class A {
          constructor(foo: Foo) {}
        }
        type T = Bar;
      `,
      errors: [
        {
          messageId: 'aImportIsOnlyTypes',
          data: { typeImports: '"Bar"' },
          line: 3,
          column: 9,
        },
      ],
      parserOptions: withMetaParserOptions,
    },
    {
      code: `
        import { V } from 'foo';
        import type { Foo, Bar, T } from 'foo';
        @deco
        class A {
          constructor(foo: Foo) {}
          foo(@deco bar: Bar) {}
        }
      `,
      output: `
        import { V , Foo, Bar} from 'foo';
        import type { T } from 'foo';
        @deco
        class A {
          constructor(foo: Foo) {}
          foo(@deco bar: Bar) {}
        }
      `,
      errors: [
        {
          messageId: 'someImportsInDecoMeta',
          data: { typeImports: '"Foo" and "Bar"' },
          line: 3,
          column: 9,
        },
      ],
      parserOptions: withMetaParserOptions,
    },
    {
      code: `
        import type { Foo, T } from 'foo';
        import { V } from 'foo';
        @deco
        class A {
          constructor(foo: Foo) {}
        }
      `,
      output: `
        import type { T } from 'foo';
        import { V , Foo} from 'foo';
        @deco
        class A {
          constructor(foo: Foo) {}
        }
      `,
      errors: [
        {
          messageId: 'aImportInDecoMeta',
          data: { typeImports: '"Foo"' },
          line: 2,
          column: 9,
        },
      ],
      parserOptions: withMetaParserOptions,
    },
    {
      code: `
        import type * as Type from 'foo';
        @deco
        class A {
          constructor(foo: Type.Foo) {}
        }
      `,
      output: `
        import * as Type from 'foo';
        @deco
        class A {
          constructor(foo: Type.Foo) {}
        }
      `,
      errors: [
        {
          messageId: 'aImportInDecoMeta',
          data: { typeImports: '"Type"' },
          line: 2,
          column: 9,
        },
      ],
      parserOptions: withMetaParserOptions,
    },
    {
      code: `
        import type Foo from 'foo';
        @deco
        class A {
          constructor(foo: Foo) {}
        }
      `,
      output: `
        import Foo from 'foo';
        @deco
        class A {
          constructor(foo: Foo) {}
        }
      `,
      errors: [
        {
          messageId: 'aImportInDecoMeta',
          data: { typeImports: '"Foo"' },
          line: 2,
          column: 9,
        },
      ],
      parserOptions: withMetaConfigParserOptions,
    },
    {
      code: `
        import type { Foo } from 'foo';
        @deco
        class A {
          constructor(foo: Foo) {}
        }
      `,
      output: `
        import { Foo } from 'foo';
        @deco
        class A {
          constructor(foo: Foo) {}
        }
      `,
      errors: [
        {
          messageId: 'aImportInDecoMeta',
          data: { typeImports: '"Foo"' },
          line: 2,
          column: 9,
        },
      ],
      parserOptions: withMetaConfigParserOptions,
    },
    {
      code: noFormat`
        import type { Type } from 'foo';
        import { Foo, Bar } from 'foo';
        @deco
        class A {
          constructor(foo: Foo) {}
        }
        type T = Bar;
      `,
      output: `
        import type { Type , Bar } from 'foo';
        import { Foo } from 'foo';
        @deco
        class A {
          constructor(foo: Foo) {}
        }
        type T = Bar;
      `,
      errors: [
        {
          messageId: 'aImportIsOnlyTypes',
          data: { typeImports: '"Bar"' },
          line: 3,
          column: 9,
        },
      ],
      parserOptions: withMetaConfigParserOptions,
    },
    {
      code: `
        import { V } from 'foo';
        import type { Foo, Bar, T } from 'foo';
        @deco
        class A {
          constructor(foo: Foo) {}
          foo(@deco bar: Bar) {}
        }
      `,
      output: `
        import { V , Foo, Bar} from 'foo';
        import type { T } from 'foo';
        @deco
        class A {
          constructor(foo: Foo) {}
          foo(@deco bar: Bar) {}
        }
      `,
      errors: [
        {
          messageId: 'someImportsInDecoMeta',
          data: { typeImports: '"Foo" and "Bar"' },
          line: 3,
          column: 9,
        },
      ],
      parserOptions: withMetaConfigParserOptions,
    },
    {
      code: `
        import type { Foo, T } from 'foo';
        import { V } from 'foo';
        @deco
        class A {
          constructor(foo: Foo) {}
        }
      `,
      output: `
        import type { T } from 'foo';
        import { V , Foo} from 'foo';
        @deco
        class A {
          constructor(foo: Foo) {}
        }
      `,
      errors: [
        {
          messageId: 'aImportInDecoMeta',
          data: { typeImports: '"Foo"' },
          line: 2,
          column: 9,
        },
      ],
      parserOptions: withMetaConfigParserOptions,
    },
    {
      code: `
        import type * as Type from 'foo';
        @deco
        class A {
          constructor(foo: Type.Foo) {}
        }
      `,
      output: `
        import * as Type from 'foo';
        @deco
        class A {
          constructor(foo: Type.Foo) {}
        }
      `,
      errors: [
        {
          messageId: 'aImportInDecoMeta',
          data: { typeImports: '"Type"' },
          line: 2,
          column: 9,
        },
      ],
      parserOptions: withMetaConfigParserOptions,
    },
    {
      code: `
import { type A, B } from 'foo';
type T = A;
const b = B;
      `,
      output: `
import { A, B } from 'foo';
type T = A;
const b = B;
      `,
      options: [{ prefer: 'no-type-imports' }],
      errors: [
        {
          messageId: 'valueOverType',
          line: 2,
        },
      ],
    },
    {
      code: `
>>>>>>> 3856c67f
import { A, B, type C } from 'foo';
type T = A | C;
const b = B;
          `,
          output: `
import type { A} from 'foo';
import { B, type C } from 'foo';
type T = A | C;
const b = B;
<<<<<<< HEAD
          `,
          dependencyConstraints: {
            typescript: '4.5',
          },
          options: [{ prefer: 'type-imports' }],
          errors: [
            {
              messageId: 'aImportIsOnlyTypes',
              data: { typeImports: '"A"' },
              line: 2,
            },
          ],
        },

        // inline-type-imports
        {
          code: `
import { A, B } from 'foo';
let foo: A;
let bar: B;
          `,
          output: `
import { type A, type B } from 'foo';
let foo: A;
let bar: B;
          `,
          options: [
            { prefer: 'type-imports', fixStyle: 'inline-type-imports' },
          ],
          errors: [
            {
              messageId: 'typeOverValue',
              line: 2,
            },
          ],
        },
        {
          code: `
import { A, B } from 'foo';
=======
      `,
      options: [{ prefer: 'type-imports' }],
      errors: [
        {
          messageId: 'aImportIsOnlyTypes',
          data: { typeImports: '"A"' },
          line: 2,
        },
      ],
    },

    // inline-type-imports
    {
      code: `
        import { A, B } from 'foo';
        let foo: A;
        let bar: B;
      `,
      output: `
        import { type A, type B } from 'foo';
        let foo: A;
        let bar: B;
      `,
      options: [{ prefer: 'type-imports', fixStyle: 'inline-type-imports' }],
      errors: [
        {
          messageId: 'typeOverValue',
          line: 2,
          column: 9,
        },
      ],
    },
    {
      code: `
        import { A, B } from 'foo';
>>>>>>> 3856c67f

let foo: A;
B();
          `,
          output: `
import { type A, B } from 'foo';

let foo: A;
B();
          `,
          options: [
            { prefer: 'type-imports', fixStyle: 'inline-type-imports' },
          ],
          errors: [
            {
              messageId: 'aImportIsOnlyTypes',
              line: 2,
            },
          ],
        },
        {
          code: `
import { A, B } from 'foo';
type T = A;
B();
          `,
          output: `
import { type A, B } from 'foo';
type T = A;
B();
          `,
          options: [
            { prefer: 'type-imports', fixStyle: 'inline-type-imports' },
          ],
          errors: [
            {
              messageId: 'aImportIsOnlyTypes',
              line: 2,
            },
          ],
        },
        {
          code: `
import { A } from 'foo';
import { B } from 'foo';
type T = A;
type U = B;
          `,
          output: `
import { type A } from 'foo';
import { type B } from 'foo';
type T = A;
type U = B;
          `,
          options: [
            { prefer: 'type-imports', fixStyle: 'inline-type-imports' },
          ],
          errors: [
            {
              messageId: 'typeOverValue',
              line: 2,
            },
            {
              messageId: 'typeOverValue',
              line: 3,
            },
          ],
        },
        {
          code: `
import { A } from 'foo';
import B from 'foo';
type T = A;
type U = B;
          `,
          output: `
import { type A } from 'foo';
import type B from 'foo';
type T = A;
type U = B;
          `,
          options: [
            { prefer: 'type-imports', fixStyle: 'inline-type-imports' },
          ],
          errors: [
            {
              messageId: 'typeOverValue',
              line: 2,
            },
            {
              messageId: 'typeOverValue',
              line: 3,
            },
          ],
        },
        {
          code: `
import A, { B, C } from 'foo';
type T = B;
type U = C;
A();
          `,
          output: `
import A, { type B, type C } from 'foo';
type T = B;
type U = C;
A();
          `,
          options: [
            { prefer: 'type-imports', fixStyle: 'inline-type-imports' },
          ],
          errors: [
            {
              messageId: 'someImportsAreOnlyTypes',
              line: 2,
            },
          ],
        },
        {
          code: `
import A, { B, C } from 'foo';
type T = B;
type U = C;
type V = A;
          `,
          output: `
import {type B, type C} from 'foo';
import type A from 'foo';
type T = B;
type U = C;
type V = A;
          `,
          options: [
            { prefer: 'type-imports', fixStyle: 'inline-type-imports' },
          ],
          errors: [
            {
              messageId: 'typeOverValue',
              line: 2,
            },
          ],
        },
        {
          code: `
import A, { B, C as D } from 'foo';
type T = B;
type U = D;
type V = A;
          `,
          output: `
import {type B, type C as D} from 'foo';
import type A from 'foo';
type T = B;
type U = D;
type V = A;
          `,
          options: [
            { prefer: 'type-imports', fixStyle: 'inline-type-imports' },
          ],
          errors: [
            {
              messageId: 'typeOverValue',
              line: 2,
            },
          ],
        },
        {
          code: `
import { /* comment */ A, B } from 'foo';
type T = A;
          `,
          output: `
import { /* comment */ type A, B } from 'foo';
type T = A;
          `,
          options: [
            { prefer: 'type-imports', fixStyle: 'inline-type-imports' },
          ],
          errors: [
            {
              messageId: 'aImportIsOnlyTypes',
              line: 2,
            },
          ],
        },
        {
          code: `
import { B, /* comment */ A } from 'foo';
type T = A;
          `,
          output: `
import { B, /* comment */ type A } from 'foo';
type T = A;
          `,
          options: [
            { prefer: 'type-imports', fixStyle: 'inline-type-imports' },
          ],
          errors: [
            {
              messageId: 'aImportIsOnlyTypes',
              line: 2,
            },
          ],
        },
        {
          code: `
import { A, B, C } from 'foo';
import type { D } from 'deez';

const foo: A = B();
let bar: C;
let baz: D;
          `,
          output: `
import { type A, B, type C } from 'foo';
import type { D } from 'deez';

const foo: A = B();
let bar: C;
let baz: D;
          `,
          options: [
            { prefer: 'type-imports', fixStyle: 'inline-type-imports' },
          ],
          errors: [
            {
              messageId: 'someImportsAreOnlyTypes',
              line: 2,
            },
          ],
        },
        {
          code: `
import { A, B, type C } from 'foo';
import type { D } from 'deez';
const foo: A = B();
let bar: C;
let baz: D;
          `,
          output: `
import { type A, B, type C } from 'foo';
import type { D } from 'deez';
const foo: A = B();
let bar: C;
let baz: D;
<<<<<<< HEAD
          `,
          options: [
            { prefer: 'type-imports', fixStyle: 'inline-type-imports' },
          ],
          errors: [
            {
              messageId: 'aImportIsOnlyTypes',
              line: 2,
            },
          ],
        },
        {
          code: `
=======
      `,
      options: [{ prefer: 'type-imports', fixStyle: 'inline-type-imports' }],
      errors: [
        {
          messageId: 'aImportIsOnlyTypes',
          line: 2,
          column: 1,
        },
      ],
    },
    // https://github.com/typescript-eslint/typescript-eslint/issues/7209
    {
      code: `
import 'foo';
import type { Foo, Bar } from 'foo';
@deco
class A {
  constructor(foo: Foo) {}
}
      `,
      output: `
import 'foo';
import { Foo} from 'foo';
import type { Bar } from 'foo';
@deco
class A {
  constructor(foo: Foo) {}
}
      `,
      errors: [{ messageId: 'aImportInDecoMeta', line: 3, column: 1 }],
      parserOptions: withMetaConfigParserOptions,
    },
    {
      code: `
import {} from 'foo';
import type { Foo, Bar } from 'foo';
@deco
class A {
  constructor(foo: Foo) {}
}
      `,
      output: `
import {} from 'foo';
import { Foo} from 'foo';
import type { Bar } from 'foo';
@deco
class A {
  constructor(foo: Foo) {}
}
      `,
      errors: [{ messageId: 'aImportInDecoMeta', line: 3, column: 1 }],
      parserOptions: withMetaConfigParserOptions,
    },
    {
      code: `
>>>>>>> 3856c67f
import A from 'foo';
export = {} as A;
          `,
          output: `
import type A from 'foo';
export = {} as A;
          `,
          options: [
            { prefer: 'type-imports', fixStyle: 'inline-type-imports' },
          ],
          errors: [
            {
              messageId: 'typeOverValue',
              line: 2,
            },
          ],
        },
        {
          code: `
import { A } from 'foo';
export = {} as A;
          `,
          output: `
import { type A } from 'foo';
export = {} as A;
          `,
          options: [
            { prefer: 'type-imports', fixStyle: 'inline-type-imports' },
          ],
          errors: [
            {
              messageId: 'typeOverValue',
              line: 2,
            },
          ],
        },
        {
          code: `
            import Foo from 'foo';
            @deco
            class A {
              constructor(foo: Foo) {}
            }
          `,
          output: `
            import type Foo from 'foo';
            @deco
            class A {
              constructor(foo: Foo) {}
            }
          `,
          errors: [
            {
              messageId: 'typeOverValue',
              line: 2,
            },
          ],
        },
        {
          code: `
            import Foo from 'foo';
            class A {
              @deco
              foo: Foo;
            }
          `,
          output: `
            import type Foo from 'foo';
            class A {
              @deco
              foo: Foo;
            }
          `,
          errors: [
            {
              messageId: 'typeOverValue',
              line: 2,
            },
          ],
        },
        {
          code: `
            import Foo from 'foo';
            class A {
              @deco
              foo(foo: Foo) {}
            }
          `,
          output: `
            import type Foo from 'foo';
            class A {
              @deco
              foo(foo: Foo) {}
            }
          `,
          errors: [
            {
              messageId: 'typeOverValue',
              line: 2,
            },
          ],
        },
        {
          code: `
            import Foo from 'foo';
            class A {
              @deco
              foo(): Foo {}
            }
          `,
          output: `
            import type Foo from 'foo';
            class A {
              @deco
              foo(): Foo {}
            }
          `,
          errors: [
            {
              messageId: 'typeOverValue',
              line: 2,
            },
          ],
        },
        {
          code: `
            import Foo from 'foo';
            class A {
              foo(@deco foo: Foo) {}
            }
          `,
          output: `
            import type Foo from 'foo';
            class A {
              foo(@deco foo: Foo) {}
            }
          `,
          errors: [
            {
              messageId: 'typeOverValue',
              line: 2,
            },
          ],
        },
        {
          code: `
            import Foo from 'foo';
            class A {
              @deco
              set foo(value: Foo) {}
            }
          `,
          output: `
            import type Foo from 'foo';
            class A {
              @deco
              set foo(value: Foo) {}
            }
          `,
          errors: [
            {
              messageId: 'typeOverValue',
              line: 2,
            },
          ],
        },
        {
          code: `
            import Foo from 'foo';
            class A {
              @deco
              get foo() {}

              set foo(value: Foo) {}
            }
          `,
          output: `
            import type Foo from 'foo';
            class A {
              @deco
              get foo() {}

              set foo(value: Foo) {}
            }
          `,
          errors: [
            {
              messageId: 'typeOverValue',
              line: 2,
            },
          ],
        },
        {
          code: `
            import Foo from 'foo';
            class A {
              @deco
              get foo() {}

              set ['foo'](value: Foo) {}
            }
          `,
          output: `
            import type Foo from 'foo';
            class A {
              @deco
              get foo() {}

              set ['foo'](value: Foo) {}
            }
          `,
          errors: [
            {
              messageId: 'typeOverValue',
              line: 2,
            },
          ],
        },
        {
          code: `
            import * as foo from 'foo';
            @deco
            class A {
              constructor(foo: foo.Foo) {}
            }
          `,
          output: `
            import type * as foo from 'foo';
            @deco
            class A {
              constructor(foo: foo.Foo) {}
            }
          `,
          errors: [
            {
              messageId: 'typeOverValue',
              line: 2,
            },
          ],
        },
      ],
    });
  });
}

// the special ignored config case
describe('experimentalDecorators: true + emitDecoratorMetadata: true', () => {
  const ruleTester = new RuleTester({
    parser: '@typescript-eslint/parser',
    // type-only imports were first added in TS3.8
    dependencyConstraints: {
      typescript: '3.8',
    },
    parserOptions: {
      experimentalDecorators: true,
      emitDecoratorMetadata: true,
    },
  });

  ruleTester.run('consistent-type-imports', rule, {
    valid: [
      `
        import Foo from 'foo';
        @deco
        class A {
          constructor(foo: Foo) {}
        }
      `,

      `
        import Foo from 'foo';
        class A {
          @deco
          foo: Foo;
        }
      `,

      `
        import Foo from 'foo';
        class A {
          @deco
          foo(foo: Foo) {}
        }
      `,

      `
        import Foo from 'foo';
        class A {
          @deco
          foo(): Foo {}
        }
      `,

      `
        import Foo from 'foo';
        class A {
          foo(@deco foo: Foo) {}
        }
      `,

      `
        import Foo from 'foo';
        class A {
          @deco
          set foo(value: Foo) {}
        }
      `,

      `
        import Foo from 'foo';
        class A {
          @deco
          get foo() {}

          set foo(value: Foo) {}
        }
      `,

      `
        import Foo from 'foo';
        class A {
          @deco
          get foo() {}

          set ['foo'](value: Foo) {}
        }
      `,

      `
        import type { Foo } from 'foo';
        const key = 'k';
        class A {
          @deco
          get [key]() {}

          set [key](value: Foo) {}
        }
      `,

      `
        import * as foo from 'foo';
        @deco
        class A {
          constructor(foo: foo.Foo) {}
        }
      `,

      // https://github.com/typescript-eslint/typescript-eslint/issues/7327
      `
        import type { ClassA } from './classA';

        export class ClassB {
          public constructor(node: ClassA) {}
        }
      `,

      `
        import type Foo from 'foo';
        @deco
        class A {
          constructor(foo: Foo) {}
        }
      `,
      `
        import type { Foo } from 'foo';
        @deco
        class A {
          constructor(foo: Foo) {}
        }
      `,
      `
        import type { Type } from 'foo';
        import { Foo, Bar } from 'foo';
        @deco
        class A {
          constructor(foo: Foo) {}
        }
        type T = Bar;
      `,
      `
        import { V } from 'foo';
        import type { Foo, Bar, T } from 'foo';
        @deco
        class A {
          constructor(foo: Foo) {}
          foo(@deco bar: Bar) {}
        }
      `,
      `
        import type { Foo, T } from 'foo';
        import { V } from 'foo';
        @deco
        class A {
          constructor(foo: Foo) {}
        }
      `,
      `
        import type * as Type from 'foo';
        @deco
        class A {
          constructor(foo: Type.Foo) {}
        }
      `,
    ],
    invalid: [
      {
        code: `
          import Foo from 'foo';
          export type T = Foo;
        `,
        output: `
          import type Foo from 'foo';
          export type T = Foo;
        `,
        errors: [
          {
            messageId: 'typeOverValue',
            line: 2,
          },
        ],
      },
    ],
  });
});<|MERGE_RESOLUTION|>--- conflicted
+++ resolved
@@ -1,30 +1,14 @@
 import { noFormat, RuleTester } from '@typescript-eslint/rule-tester';
 
 import rule from '../../src/rules/consistent-type-imports';
-
-const PARSER_OPTION_COMBOS = [
-  {
-    experimentalDecorators: false,
-    emitDecoratorMetadata: false,
+import { getFixturesRootDir } from '../RuleTester';
+
+const ruleTester = new RuleTester({
+  parser: '@typescript-eslint/parser',
+  parserOptions: {
+    ecmaVersion: 2020,
+    sourceType: 'module',
   },
-<<<<<<< HEAD
-  {
-    experimentalDecorators: false,
-    emitDecoratorMetadata: true,
-  },
-  {
-    experimentalDecorators: true,
-    emitDecoratorMetadata: false,
-  },
-];
-for (const parserOptions of PARSER_OPTION_COMBOS) {
-  describe(`experimentalDecorators: ${parserOptions.experimentalDecorators} + emitDecoratorMetadata: ${parserOptions.emitDecoratorMetadata}`, () => {
-    const ruleTester = new RuleTester({
-      parser: '@typescript-eslint/parser',
-      // type-only imports were first added in TS3.8
-      dependencyConstraints: {
-        typescript: '3.8',
-=======
 });
 
 const withMetaParserOptions = {
@@ -332,821 +316,760 @@
           jsx: true,
         },
         jsxFragmentName: 'Fragment',
->>>>>>> 3856c67f
       },
-      parserOptions,
-    });
-
-    ruleTester.run('consistent-type-imports', rule, {
-      valid: [
-        `
-          import Foo from 'foo';
-          const foo: Foo = new Foo();
-        `,
-        `
-          import foo from 'foo';
-          const foo: foo.Foo = foo.fn();
-        `,
-        `
-          import { A, B } from 'foo';
-          const foo: A = B();
-          const bar = new A();
-        `,
-        `
-          import Foo from 'foo';
-        `,
-        `
-          import Foo from 'foo';
-          type T<Foo> = Foo; // shadowing
-        `,
-        `
-          import Foo from 'foo';
-          function fn() {
-            type Foo = {}; // shadowing
-            let foo: Foo;
-          }
-        `,
-        `
-          import { A, B } from 'foo';
-          const b = B;
-        `,
-        `
-          import { A, B, C as c } from 'foo';
-          const d = c;
-        `,
-        `
-          import {} from 'foo'; // empty
-        `,
-        {
-          code: `
-let foo: import('foo');
-let bar: import('foo').Bar;
-          `,
-          options: [{ disallowTypeAnnotations: false }],
-        },
-        {
-          code: `
-import Foo from 'foo';
-let foo: Foo;
-          `,
-          options: [{ prefer: 'no-type-imports' }],
-        },
-        // type queries
-        `
-          import type Type from 'foo';
-
-          type T = typeof Type;
-          type T = typeof Type.foo;
-        `,
-        `
-          import type { Type } from 'foo';
-
-          type T = typeof Type;
-          type T = typeof Type.foo;
-        `,
-        `
-          import type * as Type from 'foo';
-
-          type T = typeof Type;
-          type T = typeof Type.foo;
-        `,
-        {
-          code: `
-import Type from 'foo';
-
-type T = typeof Type;
-type T = typeof Type.foo;
-          `,
-          options: [{ prefer: 'no-type-imports' }],
-        },
-        {
-          code: `
-import { Type } from 'foo';
-
-type T = typeof Type;
-type T = typeof Type.foo;
-          `,
-          options: [{ prefer: 'no-type-imports' }],
-        },
-        {
-          code: `
-import * as Type from 'foo';
-
-type T = typeof Type;
-type T = typeof Type.foo;
-          `,
-          options: [{ prefer: 'no-type-imports' }],
-        },
-        {
-          code: `
-import * as Type from 'foo' assert { type: 'json' };
-const a: typeof Type = Type;
-          `,
-          options: [{ prefer: 'no-type-imports' }],
-          dependencyConstraints: {
-            typescript: '4.5',
-          },
-        },
-        `
-          import { type A } from 'foo';
-          type T = A;
-        `,
-        `
-          import { type A, B } from 'foo';
-          type T = A;
-          const b = B;
-        `,
-        `
-          import { type A, type B } from 'foo';
-          type T = A;
-          type Z = B;
-        `,
-        `
-          import { B } from 'foo';
-          import { type A } from 'foo';
-          type T = A;
-          const b = B;
-        `,
-        {
-          code: `
-import { B, type A } from 'foo';
-type T = A;
-const b = B;
-          `,
-          options: [{ fixStyle: 'inline-type-imports' }],
-        },
-        {
-          code: `
-import { B } from 'foo';
-import type A from 'baz';
-type T = A;
-const b = B;
-          `,
-          options: [{ fixStyle: 'inline-type-imports' }],
-        },
-        {
-          code: `
-import { type B } from 'foo';
-import type { A } from 'foo';
-type T = A;
-const b = B;
-          `,
-          options: [{ fixStyle: 'inline-type-imports' }],
-        },
-        {
-          code: `
-import { B, type C } from 'foo';
-import type A from 'baz';
-type T = A;
-type Z = C;
-const b = B;
-          `,
-          options: [
-            { prefer: 'type-imports', fixStyle: 'inline-type-imports' },
-          ],
-        },
-        {
-          code: `
-import { B } from 'foo';
-import type { A } from 'foo';
-type T = A;
-const b = B;
-          `,
-          options: [
-            { prefer: 'type-imports', fixStyle: 'inline-type-imports' },
-          ],
-        },
-        {
-          code: `
-import { B } from 'foo';
-import { A } from 'foo';
-type T = A;
-const b = B;
-          `,
-          options: [
-            { prefer: 'no-type-imports', fixStyle: 'inline-type-imports' },
-          ],
-          dependencyConstraints: {
-            typescript: '4.5',
-          },
-        },
-        // exports
-        `
-          import Type from 'foo';
-
-          export { Type }; // is a value export
-          export default Type; // is a value export
-        `,
-        `
-          import type Type from 'foo';
-
-          export { Type }; // is a type-only export
-          export default Type; // is a type-only export
-          export type { Type }; // is a type-only export
-        `,
-        `
-          import { Type } from 'foo';
-
-          export { Type }; // is a value export
-          export default Type; // is a value export
-        `,
-        `
-          import type { Type } from 'foo';
-
-          export { Type }; // is a type-only export
-          export default Type; // is a type-only export
-          export type { Type }; // is a type-only export
-        `,
-        `
-          import * as Type from 'foo';
-
-          export { Type }; // is a value export
-          export default Type; // is a value export
-        `,
-        `
-          import type * as Type from 'foo';
-
-          export { Type }; // is a type-only export
-          export default Type; // is a type-only export
-          export type { Type }; // is a type-only export
-        `,
-
-        {
-          code: `
-import Type from 'foo';
-
-export { Type }; // is a type-only export
-export default Type; // is a type-only export
-export type { Type }; // is a type-only export
-          `,
-          options: [{ prefer: 'no-type-imports' }],
-        },
-        {
-          code: `
-import { Type } from 'foo';
-
-export { Type }; // is a type-only export
-export default Type; // is a type-only export
-export type { Type }; // is a type-only export
-          `,
-          options: [{ prefer: 'no-type-imports' }],
-        },
-        {
-          code: `
-import * as Type from 'foo';
-
-export { Type }; // is a type-only export
-export default Type; // is a type-only export
-export type { Type }; // is a type-only export
-          `,
-          options: [{ prefer: 'no-type-imports' }],
-        },
-        // https://github.com/typescript-eslint/typescript-eslint/issues/2455
-        {
-          code: `
-import React from 'react';
-
-export const ComponentFoo: React.FC = () => {
-  return <div>Foo Foo</div>;
+    },
+    `
+      import Default, * as Rest from 'module';
+      const a: typeof Default = Default;
+      const b: typeof Rest = Rest;
+    `,
+    {
+      code: `
+        import Foo from 'foo';
+        @deco
+        class A {
+          constructor(foo: Foo) {}
+        }
+      `,
+      parserOptions: withMetaParserOptions,
+    },
+    {
+      code: `
+        import Foo from 'foo';
+        class A {
+          @deco
+          foo: Foo;
+        }
+      `,
+      parserOptions: withMetaParserOptions,
+    },
+    {
+      code: `
+        import Foo from 'foo';
+        class A {
+          @deco
+          foo(foo: Foo) {}
+        }
+      `,
+      parserOptions: withMetaParserOptions,
+    },
+    {
+      code: `
+        import Foo from 'foo';
+        class A {
+          @deco
+          foo(): Foo {}
+        }
+      `,
+      parserOptions: withMetaParserOptions,
+    },
+    {
+      code: `
+        import Foo from 'foo';
+        class A {
+          foo(@deco foo: Foo) {}
+        }
+      `,
+      parserOptions: withMetaParserOptions,
+    },
+    {
+      code: `
+        import Foo from 'foo';
+        class A {
+          @deco
+          set foo(value: Foo) {}
+        }
+      `,
+      parserOptions: withMetaParserOptions,
+    },
+    {
+      code: `
+        import Foo from 'foo';
+        class A {
+          @deco
+          get foo() {}
+
+          set foo(value: Foo) {}
+        }
+      `,
+      parserOptions: withMetaParserOptions,
+    },
+    {
+      code: `
+        import Foo from 'foo';
+        class A {
+          @deco
+          get foo() {}
+
+          set ['foo'](value: Foo) {}
+        }
+      `,
+      parserOptions: withMetaParserOptions,
+    },
+    {
+      code: `
+        import type { Foo } from 'foo';
+        const key = 'k';
+        class A {
+          @deco
+          get [key]() {}
+
+          set [key](value: Foo) {}
+        }
+      `,
+      parserOptions: withMetaParserOptions,
+    },
+    {
+      code: `
+        import * as foo from 'foo';
+        @deco
+        class A {
+          constructor(foo: foo.Foo) {}
+        }
+      `,
+      parserOptions: withMetaParserOptions,
+    },
+    {
+      code: `
+        import Foo from 'foo';
+        @deco
+        class A {
+          constructor(foo: Foo) {}
+        }
+      `,
+      parserOptions: withMetaConfigParserOptions,
+    },
+    {
+      code: `
+        import Foo from 'foo';
+        class A {
+          @deco
+          foo: Foo;
+        }
+      `,
+      parserOptions: withMetaConfigParserOptions,
+    },
+    {
+      code: `
+        import Foo from 'foo';
+        class A {
+          @deco
+          foo(foo: Foo) {}
+        }
+      `,
+      parserOptions: withMetaConfigParserOptions,
+    },
+    {
+      code: `
+        import Foo from 'foo';
+        class A {
+          @deco
+          foo(): Foo {}
+        }
+      `,
+      parserOptions: withMetaConfigParserOptions,
+    },
+    {
+      code: `
+        import Foo from 'foo';
+        class A {
+          foo(@deco foo: Foo) {}
+        }
+      `,
+      parserOptions: withMetaConfigParserOptions,
+    },
+    {
+      code: `
+        import Foo from 'foo';
+        class A {
+          @deco
+          set foo(value: Foo) {}
+        }
+      `,
+      parserOptions: withMetaConfigParserOptions,
+    },
+    {
+      code: `
+        import Foo from 'foo';
+        class A {
+          @deco
+          get foo() {}
+
+          set foo(value: Foo) {}
+        }
+      `,
+      parserOptions: withMetaConfigParserOptions,
+    },
+    {
+      code: `
+        import Foo from 'foo';
+        class A {
+          @deco
+          get foo() {}
+
+          set ['foo'](value: Foo) {}
+        }
+      `,
+      parserOptions: withMetaConfigParserOptions,
+    },
+    {
+      code: `
+        import type { Foo } from 'foo';
+        const key = 'k';
+        class A {
+          @deco
+          get [key]() {}
+
+          set [key](value: Foo) {}
+        }
+      `,
+      parserOptions: withMetaConfigParserOptions,
+    },
+    {
+      code: `
+        import * as foo from 'foo';
+        @deco
+        class A {
+          constructor(foo: foo.Foo) {}
+        }
+      `,
+      parserOptions: withMetaConfigParserOptions,
+    },
+
+    // https://github.com/typescript-eslint/typescript-eslint/issues/7327
+    {
+      code: `
+        import type { ClassA } from './classA';
+
+        export class ClassB {
+          public constructor(node: ClassA) {}
+        }
+      `,
+      parserOptions: withMetaConfigParserOptions,
+    },
+
+    // https://github.com/typescript-eslint/typescript-eslint/issues/2989
+    `
+import type * as constants from './constants';
+
+export type Y = {
+  [constants.X]: ReadonlyArray<string>;
 };
-          `,
-          parserOptions: {
-            ecmaFeatures: {
-              jsx: true,
-            },
-          },
-        },
-        {
-          code: `
-import { h } from 'some-other-jsx-lib';
-
-export const ComponentFoo: h.FC = () => {
-  return <div>Foo Foo</div>;
-};
-          `,
-          parserOptions: {
-            ecmaFeatures: {
-              jsx: true,
-            },
-            jsxPragma: 'h',
-          },
-        },
-        {
-          code: `
-import { Fragment } from 'react';
-
-export const ComponentFoo: Fragment = () => {
-  return <>Foo Foo</>;
-};
-          `,
-          parserOptions: {
-            ecmaFeatures: {
-              jsx: true,
-            },
-            jsxFragmentName: 'Fragment',
-          },
-        },
-        `
-          import Default, * as Rest from 'module';
-          const a: typeof Default = Default;
-          const b: typeof Rest = Rest;
-        `,
-
-        // https://github.com/typescript-eslint/typescript-eslint/issues/2989
-        `
-          import type * as constants from './constants';
-
-          export type Y = {
-            [constants.X]: ReadonlyArray<string>;
-          };
-        `,
-        `
-          import A from 'foo';
-          export = A;
-        `,
-        `
-          import type A from 'foo';
-          export = A;
-        `,
-        `
-          import type A from 'foo';
-          export = {} as A;
-        `,
-        `
-          import { type A } from 'foo';
-          export = {} as A;
-        `,
-      ],
-      invalid: [
-        {
-          code: `
-import Foo from 'foo';
-let foo: Foo;
-type Bar = Foo;
-interface Baz {
-  foo: Foo;
-}
-function fn(a: Foo): Foo {}
-          `,
-          output: `
-import type Foo from 'foo';
-let foo: Foo;
-type Bar = Foo;
-interface Baz {
-  foo: Foo;
-}
-function fn(a: Foo): Foo {}
-          `,
-          errors: [
-            {
-              messageId: 'typeOverValue',
-              line: 2,
-            },
-          ],
-        },
-        {
-          code: `
-import Foo from 'foo';
-let foo: Foo;
-          `,
-          output: `
-import type Foo from 'foo';
-let foo: Foo;
-          `,
-          options: [{ prefer: 'type-imports' }],
-          errors: [
-            {
-              messageId: 'typeOverValue',
-              line: 2,
-            },
-          ],
-        },
-        {
-          code: `
-import Foo from 'foo';
-let foo: Foo;
-          `,
-          output: `
-import type Foo from 'foo';
-let foo: Foo;
-          `,
-          options: [
-            { prefer: 'type-imports', fixStyle: 'inline-type-imports' },
-          ],
-          errors: [
-            {
-              messageId: 'typeOverValue',
-              line: 2,
-            },
-          ],
-        },
-        {
-          code: `
-import { A, B } from 'foo';
-let foo: A;
-let bar: B;
-          `,
-          output: `
-import type { A, B } from 'foo';
-let foo: A;
-let bar: B;
-          `,
-          errors: [
-            {
-              messageId: 'typeOverValue',
-              line: 2,
-            },
-          ],
-        },
-        {
-          code: `
-import { A as a, B as b } from 'foo';
-let foo: a;
-let bar: b;
-          `,
-          output: `
-import type { A as a, B as b } from 'foo';
-let foo: a;
-let bar: b;
-          `,
-          errors: [
-            {
-              messageId: 'typeOverValue',
-              line: 2,
-            },
-          ],
-        },
-        {
-          code: `
-import Foo from 'foo';
-type Bar = typeof Foo; // TSTypeQuery
-          `,
-          output: `
-import type Foo from 'foo';
-type Bar = typeof Foo; // TSTypeQuery
-          `,
-          errors: [
-            {
-              messageId: 'typeOverValue',
-              line: 2,
-            },
-          ],
-        },
-        {
-          code: `
-import foo from 'foo';
-type Bar = foo.Bar; // TSQualifiedName
-          `,
-          output: `
-import type foo from 'foo';
-type Bar = foo.Bar; // TSQualifiedName
-          `,
-          errors: [
-            {
-              messageId: 'typeOverValue',
-              line: 2,
-            },
-          ],
-        },
-        {
-          code: `
-import foo from 'foo';
-type Baz = (typeof foo.bar)['Baz']; // TSQualifiedName & TSTypeQuery
-          `,
-          output: `
-import type foo from 'foo';
-type Baz = (typeof foo.bar)['Baz']; // TSQualifiedName & TSTypeQuery
-          `,
-          errors: [
-            {
-              messageId: 'typeOverValue',
-              line: 2,
-            },
-          ],
-        },
-        {
-          code: `
-import * as A from 'foo';
-let foo: A.Foo;
-          `,
-          output: `
-import type * as A from 'foo';
-let foo: A.Foo;
-          `,
-          errors: [
-            {
-              messageId: 'typeOverValue',
-              line: 2,
-            },
-          ],
-        },
-        {
-          // default and named
-          code: `
+    `,
+    `
+      import A from 'foo';
+      export = A;
+    `,
+    `
+      import type A from 'foo';
+      export = A;
+    `,
+    `
+      import type A from 'foo';
+      export = {} as A;
+    `,
+    `
+      import { type A } from 'foo';
+      export = {} as A;
+    `,
+  ],
+  invalid: [
+    {
+      code: `
+        import Foo from 'foo';
+        let foo: Foo;
+        type Bar = Foo;
+        interface Baz {
+          foo: Foo;
+        }
+        function fn(a: Foo): Foo {}
+      `,
+      output: `
+        import type Foo from 'foo';
+        let foo: Foo;
+        type Bar = Foo;
+        interface Baz {
+          foo: Foo;
+        }
+        function fn(a: Foo): Foo {}
+      `,
+      errors: [
+        {
+          messageId: 'typeOverValue',
+          line: 2,
+          column: 9,
+        },
+      ],
+    },
+    {
+      code: `
+        import Foo from 'foo';
+        let foo: Foo;
+      `,
+      output: `
+        import type Foo from 'foo';
+        let foo: Foo;
+      `,
+      options: [{ prefer: 'type-imports' }],
+      errors: [
+        {
+          messageId: 'typeOverValue',
+          line: 2,
+          column: 9,
+        },
+      ],
+    },
+    {
+      code: `
+        import Foo from 'foo';
+        let foo: Foo;
+      `,
+      output: `
+        import type Foo from 'foo';
+        let foo: Foo;
+      `,
+      options: [{ prefer: 'type-imports', fixStyle: 'inline-type-imports' }],
+      errors: [
+        {
+          messageId: 'typeOverValue',
+          line: 2,
+          column: 9,
+        },
+      ],
+    },
+    {
+      code: `
+        import { A, B } from 'foo';
+        let foo: A;
+        let bar: B;
+      `,
+      output: `
+        import type { A, B } from 'foo';
+        let foo: A;
+        let bar: B;
+      `,
+      errors: [
+        {
+          messageId: 'typeOverValue',
+          line: 2,
+          column: 9,
+        },
+      ],
+    },
+    {
+      code: `
+        import { A as a, B as b } from 'foo';
+        let foo: a;
+        let bar: b;
+      `,
+      output: `
+        import type { A as a, B as b } from 'foo';
+        let foo: a;
+        let bar: b;
+      `,
+      errors: [
+        {
+          messageId: 'typeOverValue',
+          line: 2,
+          column: 9,
+        },
+      ],
+    },
+    {
+      code: `
+        import Foo from 'foo';
+        type Bar = typeof Foo; // TSTypeQuery
+      `,
+      output: `
+        import type Foo from 'foo';
+        type Bar = typeof Foo; // TSTypeQuery
+      `,
+      errors: [
+        {
+          messageId: 'typeOverValue',
+          line: 2,
+          column: 9,
+        },
+      ],
+    },
+    {
+      code: `
+        import foo from 'foo';
+        type Bar = foo.Bar; // TSQualifiedName
+      `,
+      output: `
+        import type foo from 'foo';
+        type Bar = foo.Bar; // TSQualifiedName
+      `,
+      errors: [
+        {
+          messageId: 'typeOverValue',
+          line: 2,
+          column: 9,
+        },
+      ],
+    },
+    {
+      code: `
+        import foo from 'foo';
+        type Baz = (typeof foo.bar)['Baz']; // TSQualifiedName & TSTypeQuery
+      `,
+      output: `
+        import type foo from 'foo';
+        type Baz = (typeof foo.bar)['Baz']; // TSQualifiedName & TSTypeQuery
+      `,
+      errors: [
+        {
+          messageId: 'typeOverValue',
+          line: 2,
+          column: 9,
+        },
+      ],
+    },
+    {
+      code: `
+        import * as A from 'foo';
+        let foo: A.Foo;
+      `,
+      output: `
+        import type * as A from 'foo';
+        let foo: A.Foo;
+      `,
+      errors: [
+        {
+          messageId: 'typeOverValue',
+          line: 2,
+          column: 9,
+        },
+      ],
+    },
+    {
+      // default and named
+      code: `
 import A, { B } from 'foo';
 let foo: A;
 let bar: B;
-          `,
-          output: `
+      `,
+      output: `
 import type { B } from 'foo';
 import type A from 'foo';
 let foo: A;
 let bar: B;
-          `,
-          errors: [
-            {
-              messageId: 'typeOverValue',
-              line: 2,
-            },
-          ],
-        },
-        {
-          code: noFormat`
-import A, {} from 'foo';
-let foo: A;
-          `,
-          output: `
-import type A from 'foo';
-let foo: A;
-          `,
-          errors: [
-            {
-              messageId: 'typeOverValue',
-              line: 2,
-            },
-          ],
-        },
-        {
-          code: `
+      `,
+      errors: [
+        {
+          messageId: 'typeOverValue',
+          line: 2,
+          column: 1,
+        },
+      ],
+    },
+    {
+      code: noFormat`
+        import A, {} from 'foo';
+        let foo: A;
+      `,
+      output: `
+        import type A from 'foo';
+        let foo: A;
+      `,
+      errors: [
+        {
+          messageId: 'typeOverValue',
+          line: 2,
+          column: 9,
+        },
+      ],
+    },
+    {
+      code: `
 import { A, B } from 'foo';
 const foo: A = B();
-          `,
-          output: `
+      `,
+      output: `
 import type { A} from 'foo';
 import { B } from 'foo';
 const foo: A = B();
-          `,
-          errors: [
-            {
-              messageId: 'aImportIsOnlyTypes',
-              data: { typeImports: '"A"' },
-              line: 2,
-            },
-          ],
-        },
-        {
-          code: `
+      `,
+      errors: [
+        {
+          messageId: 'aImportIsOnlyTypes',
+          data: { typeImports: '"A"' },
+          line: 2,
+          column: 1,
+        },
+      ],
+    },
+    {
+      code: `
 import { A, B, C } from 'foo';
 const foo: A = B();
 let bar: C;
-          `,
-          output: `
+      `,
+      output: `
 import type { A, C } from 'foo';
 import { B } from 'foo';
 const foo: A = B();
 let bar: C;
-          `,
-          errors: [
-            {
-              messageId: 'someImportsAreOnlyTypes',
-              data: { typeImports: '"A" and "C"' },
-              line: 2,
-            },
-          ],
-        },
-        {
-          code: `
+      `,
+      errors: [
+        {
+          messageId: 'someImportsAreOnlyTypes',
+          data: { typeImports: '"A" and "C"' },
+          line: 2,
+          column: 1,
+        },
+      ],
+    },
+    {
+      code: `
 import { A, B, C, D } from 'foo';
 const foo: A = B();
 type T = { bar: C; baz: D };
-          `,
-          output: `
+      `,
+      output: `
 import type { A, C, D } from 'foo';
 import { B } from 'foo';
 const foo: A = B();
 type T = { bar: C; baz: D };
-          `,
-          errors: [
-            {
-              messageId: 'someImportsAreOnlyTypes',
-              data: { typeImports: '"A", "C" and "D"' },
-              line: 2,
-            },
-          ],
-        },
-        {
-          code: `
+      `,
+      errors: [
+        {
+          messageId: 'someImportsAreOnlyTypes',
+          data: { typeImports: '"A", "C" and "D"' },
+          line: 2,
+          column: 1,
+        },
+      ],
+    },
+    {
+      code: `
 import A, { B, C, D } from 'foo';
 B();
 type T = { foo: A; bar: C; baz: D };
-          `,
-          output: `
+      `,
+      output: `
 import type { C, D } from 'foo';
 import type A from 'foo';
 import { B } from 'foo';
 B();
 type T = { foo: A; bar: C; baz: D };
-          `,
-          errors: [
-            {
-              messageId: 'someImportsAreOnlyTypes',
-              data: { typeImports: '"A", "C" and "D"' },
-              line: 2,
-            },
-          ],
-        },
-        {
-          code: `
+      `,
+      errors: [
+        {
+          messageId: 'someImportsAreOnlyTypes',
+          data: { typeImports: '"A", "C" and "D"' },
+          line: 2,
+          column: 1,
+        },
+      ],
+    },
+    {
+      code: `
 import A, { B } from 'foo';
 B();
 type T = A;
-          `,
-          output: `
+      `,
+      output: `
 import type A from 'foo';
 import { B } from 'foo';
 B();
 type T = A;
-          `,
-          errors: [
-            {
-              messageId: 'aImportIsOnlyTypes',
-              data: { typeImports: '"A"' },
-              line: 2,
-            },
-          ],
-        },
-        {
-          code: `
-import type Already1Def from 'foo';
-import type { Already1 } from 'foo';
-import A, { B } from 'foo';
-import { C, D, E } from 'bar';
-import type { Already2 } from 'bar';
-type T = { b: B; c: C; d: D };
-          `,
-          output: `
-import type Already1Def from 'foo';
-import type { Already1 , B } from 'foo';
-import A from 'foo';
-import { E } from 'bar';
-import type { Already2 , C, D} from 'bar';
-type T = { b: B; c: C; d: D };
-          `,
-          errors: [
-            {
-              messageId: 'aImportIsOnlyTypes',
-              data: { typeImports: '"B"' },
-              line: 4,
-            },
-            {
-              messageId: 'someImportsAreOnlyTypes',
-              data: { typeImports: '"C" and "D"' },
-              line: 5,
-            },
-          ],
-        },
-        {
-          code: `
+      `,
+      errors: [
+        {
+          messageId: 'aImportIsOnlyTypes',
+          data: { typeImports: '"A"' },
+          line: 2,
+          column: 1,
+        },
+      ],
+    },
+    {
+      code: `
+        import type Already1Def from 'foo';
+        import type { Already1 } from 'foo';
+        import A, { B } from 'foo';
+        import { C, D, E } from 'bar';
+        import type { Already2 } from 'bar';
+        type T = { b: B; c: C; d: D };
+      `,
+      output: `
+        import type Already1Def from 'foo';
+        import type { Already1 , B } from 'foo';
+        import A from 'foo';
+        import { E } from 'bar';
+        import type { Already2 , C, D} from 'bar';
+        type T = { b: B; c: C; d: D };
+      `,
+      errors: [
+        {
+          messageId: 'aImportIsOnlyTypes',
+          data: { typeImports: '"B"' },
+          line: 4,
+          column: 9,
+        },
+        {
+          messageId: 'someImportsAreOnlyTypes',
+          data: { typeImports: '"C" and "D"' },
+          line: 5,
+          column: 9,
+        },
+      ],
+    },
+    {
+      code: `
 import A, { /* comment */ B } from 'foo';
 type T = B;
-          `,
-          output: `
+      `,
+      output: `
 import type { /* comment */ B } from 'foo';
 import A from 'foo';
 type T = B;
-          `,
-          errors: [
-            {
-              messageId: 'aImportIsOnlyTypes',
-              data: { typeImports: '"B"' },
-              line: 2,
-            },
-          ],
-        },
-        {
-          code: noFormat`
+      `,
+      errors: [
+        {
+          messageId: 'aImportIsOnlyTypes',
+          data: { typeImports: '"B"' },
+          line: 2,
+          column: 1,
+        },
+      ],
+    },
+    {
+      code: noFormat`
 import { A, B, C } from 'foo';
 import { D, E, F, } from 'bar';
 type T = A | D;
-          `,
-          output: `
+      `,
+      output: `
 import type { A} from 'foo';
 import { B, C } from 'foo';
 import type { D} from 'bar';
 import { E, F, } from 'bar';
 type T = A | D;
-          `,
-          errors: [
-            {
-              messageId: 'aImportIsOnlyTypes',
-              data: { typeImports: '"A"' },
-              line: 2,
-            },
-            {
-              messageId: 'aImportIsOnlyTypes',
-              data: { typeImports: '"D"' },
-              line: 3,
-            },
-          ],
-        },
-        {
-          code: noFormat`
+      `,
+      errors: [
+        {
+          messageId: 'aImportIsOnlyTypes',
+          data: { typeImports: '"A"' },
+          line: 2,
+          column: 1,
+        },
+        {
+          messageId: 'aImportIsOnlyTypes',
+          data: { typeImports: '"D"' },
+          line: 3,
+          column: 1,
+        },
+      ],
+    },
+    {
+      code: noFormat`
 import { A, B, C } from 'foo';
 import { D, E, F, } from 'bar';
 type T = B | E;
-          `,
-          output: `
+      `,
+      output: `
 import type { B} from 'foo';
 import { A, C } from 'foo';
 import type { E} from 'bar';
 import { D, F, } from 'bar';
 type T = B | E;
-          `,
-          errors: [
-            {
-              messageId: 'aImportIsOnlyTypes',
-              data: { typeImports: '"B"' },
-              line: 2,
-            },
-            {
-              messageId: 'aImportIsOnlyTypes',
-              data: { typeImports: '"E"' },
-              line: 3,
-            },
-          ],
-        },
-        {
-          code: noFormat`
+      `,
+      errors: [
+        {
+          messageId: 'aImportIsOnlyTypes',
+          data: { typeImports: '"B"' },
+          line: 2,
+          column: 1,
+        },
+        {
+          messageId: 'aImportIsOnlyTypes',
+          data: { typeImports: '"E"' },
+          line: 3,
+          column: 1,
+        },
+      ],
+    },
+    {
+      code: noFormat`
 import { A, B, C } from 'foo';
 import { D, E, F, } from 'bar';
 type T = C | F;
-          `,
-          output: `
+      `,
+      output: `
 import type { C } from 'foo';
 import { A, B } from 'foo';
 import type { F} from 'bar';
 import { D, E } from 'bar';
 type T = C | F;
-          `,
-          errors: [
-            {
-              messageId: 'aImportIsOnlyTypes',
-              data: { typeImports: '"C"' },
-              line: 2,
-            },
-            {
-              messageId: 'aImportIsOnlyTypes',
-              data: { typeImports: '"F"' },
-              line: 3,
-            },
-          ],
-        },
-        {
-          // all type fix cases
-          code: `
+      `,
+      errors: [
+        {
+          messageId: 'aImportIsOnlyTypes',
+          data: { typeImports: '"C"' },
+          line: 2,
+          column: 1,
+        },
+        {
+          messageId: 'aImportIsOnlyTypes',
+          data: { typeImports: '"F"' },
+          line: 3,
+          column: 1,
+        },
+      ],
+    },
+    {
+      // all type fix cases
+      code: `
 import { Type1, Type2 } from 'named_types';
 import Type from 'default_type';
 import * as Types from 'namespace_type';
 import Default, { Named } from 'default_and_named_type';
 type T = Type1 | Type2 | Type | Types.A | Default | Named;
-          `,
-          output: `
+      `,
+      output: `
 import type { Type1, Type2 } from 'named_types';
 import type Type from 'default_type';
 import type * as Types from 'namespace_type';
 import type { Named } from 'default_and_named_type';
 import type Default from 'default_and_named_type';
 type T = Type1 | Type2 | Type | Types.A | Default | Named;
-          `,
-          errors: [
-            {
-              messageId: 'typeOverValue',
-              line: 2,
-            },
-            {
-              messageId: 'typeOverValue',
-              line: 3,
-            },
-            {
-              messageId: 'typeOverValue',
-              line: 4,
-            },
-            {
-              messageId: 'typeOverValue',
-              line: 5,
-            },
-          ],
-        },
-        {
-          // some type fix cases
-          code: `
+      `,
+      errors: [
+        {
+          messageId: 'typeOverValue',
+          line: 2,
+          column: 1,
+        },
+        {
+          messageId: 'typeOverValue',
+          line: 3,
+          column: 1,
+        },
+        {
+          messageId: 'typeOverValue',
+          line: 4,
+          column: 1,
+        },
+        {
+          messageId: 'typeOverValue',
+          line: 5,
+          column: 1,
+        },
+      ],
+    },
+    {
+      // some type fix cases
+      code: `
 import { Value1, Type1 } from 'named_import';
 import Type2, { Value2 } from 'default_import';
 import Value3, { Type3 } from 'default_import2';
 import Type4, { Type5, Value4 } from 'default_and_named_import';
 type T = Type1 | Type2 | Type3 | Type4 | Type5;
-          `,
-          output: `
+      `,
+      output: `
 import type { Type1 } from 'named_import';
 import { Value1 } from 'named_import';
 import type Type2 from 'default_import';
@@ -1157,882 +1080,854 @@
 import type Type4 from 'default_and_named_import';
 import { Value4 } from 'default_and_named_import';
 type T = Type1 | Type2 | Type3 | Type4 | Type5;
-          `,
-          errors: [
-            {
-              messageId: 'aImportIsOnlyTypes',
-              data: { typeImports: '"Type1"' },
-              line: 2,
-            },
-            {
-              messageId: 'aImportIsOnlyTypes',
-              data: { typeImports: '"Type2"' },
-              line: 3,
-            },
-            {
-              messageId: 'aImportIsOnlyTypes',
-              data: { typeImports: '"Type3"' },
-              line: 4,
-            },
-            {
-              messageId: 'someImportsAreOnlyTypes',
-              data: { typeImports: '"Type4" and "Type5"' },
-              line: 5,
-            },
-          ],
-        },
-        // type annotations
-        {
-          code: `
-let foo: import('foo');
-let bar: import('foo').Bar;
-          `,
-          output: null,
-          errors: [
-            {
-              messageId: 'noImportTypeAnnotations',
-              line: 2,
-            },
-            {
-              messageId: 'noImportTypeAnnotations',
-              line: 3,
-            },
-          ],
-        },
-        {
-          code: `
-let foo: import('foo');
-          `,
-          output: null,
-          options: [{ prefer: 'type-imports' }],
-          errors: [
-            {
-              messageId: 'noImportTypeAnnotations',
-              line: 2,
-            },
-          ],
-        },
-        {
-          code: `
-import type Foo from 'foo';
-let foo: Foo;
-          `,
-          options: [{ prefer: 'no-type-imports' }],
-          output: `
-import Foo from 'foo';
-let foo: Foo;
-          `,
-          errors: [
-            {
-              messageId: 'valueOverType',
-              line: 2,
-            },
-          ],
-        },
-        {
-          code: `
-import type { Foo } from 'foo';
-let foo: Foo;
-          `,
-          options: [{ prefer: 'no-type-imports' }],
-          output: `
-import { Foo } from 'foo';
-let foo: Foo;
-          `,
-          errors: [
-            {
-              messageId: 'valueOverType',
-              line: 2,
-            },
-          ],
-        },
-        // type queries
-        {
-          code: `
-import Type from 'foo';
-
-type T = typeof Type;
-type T = typeof Type.foo;
-          `,
-          output: `
-import type Type from 'foo';
-
-type T = typeof Type;
-type T = typeof Type.foo;
-          `,
-          errors: [
-            {
-              messageId: 'typeOverValue',
-              line: 2,
-            },
-          ],
-        },
-        {
-          code: `
-import { Type } from 'foo';
-
-type T = typeof Type;
-type T = typeof Type.foo;
-          `,
-          output: `
-import type { Type } from 'foo';
-
-type T = typeof Type;
-type T = typeof Type.foo;
-          `,
-          errors: [
-            {
-              messageId: 'typeOverValue',
-              line: 2,
-            },
-          ],
-        },
-        {
-          code: `
-import * as Type from 'foo';
-
-type T = typeof Type;
-type T = typeof Type.foo;
-          `,
-          output: `
-import type * as Type from 'foo';
-
-type T = typeof Type;
-type T = typeof Type.foo;
-          `,
-          errors: [
-            {
-              messageId: 'typeOverValue',
-              line: 2,
-            },
-          ],
-        },
-        {
-          code: `
-import type Type from 'foo';
-
-type T = typeof Type;
-type T = typeof Type.foo;
-          `,
-          options: [{ prefer: 'no-type-imports' }],
-          output: `
-import Type from 'foo';
-
-type T = typeof Type;
-type T = typeof Type.foo;
-          `,
-          errors: [
-            {
-              messageId: 'valueOverType',
-              line: 2,
-            },
-          ],
-        },
-        {
-          code: `
-import type { Type } from 'foo';
-
-type T = typeof Type;
-type T = typeof Type.foo;
-          `,
-          options: [{ prefer: 'no-type-imports' }],
-          output: `
-import { Type } from 'foo';
-
-type T = typeof Type;
-type T = typeof Type.foo;
-          `,
-          errors: [
-            {
-              messageId: 'valueOverType',
-              line: 2,
-            },
-          ],
-        },
-        {
-          code: `
-import type * as Type from 'foo';
-
-type T = typeof Type;
-type T = typeof Type.foo;
-          `,
-          options: [{ prefer: 'no-type-imports' }],
-          output: `
-import * as Type from 'foo';
-
-type T = typeof Type;
-type T = typeof Type.foo;
-          `,
-          errors: [
-            {
-              messageId: 'valueOverType',
-              line: 2,
-            },
-          ],
-        },
-        // exports
-        {
-          code: `
-import Type from 'foo';
-
-export type { Type }; // is a type-only export
-          `,
-          output: `
-import type Type from 'foo';
-
-export type { Type }; // is a type-only export
-          `,
-          errors: [
-            {
-              messageId: 'typeOverValue',
-              line: 2,
-            },
-          ],
-        },
-        {
-          code: `
-import { Type } from 'foo';
-
-export type { Type }; // is a type-only export
-          `,
-          output: `
-import type { Type } from 'foo';
-
-export type { Type }; // is a type-only export
-          `,
-          errors: [
-            {
-              messageId: 'typeOverValue',
-              line: 2,
-            },
-          ],
-        },
-        {
-          code: `
-import * as Type from 'foo';
-
-export type { Type }; // is a type-only export
-          `,
-          output: `
-import type * as Type from 'foo';
-
-export type { Type }; // is a type-only export
-          `,
-          errors: [
-            {
-              messageId: 'typeOverValue',
-              line: 2,
-            },
-          ],
-        },
-        {
-          code: `
-import type Type from 'foo';
-
-export { Type }; // is a type-only export
-export default Type; // is a type-only export
-export type { Type }; // is a type-only export
-          `,
-          options: [{ prefer: 'no-type-imports' }],
-          output: `
-import Type from 'foo';
-
-export { Type }; // is a type-only export
-export default Type; // is a type-only export
-export type { Type }; // is a type-only export
-          `,
-          errors: [
-            {
-              messageId: 'valueOverType',
-              line: 2,
-            },
-          ],
-        },
-        {
-          code: `
-import type { Type } from 'foo';
-
-export { Type }; // is a type-only export
-export default Type; // is a type-only export
-export type { Type }; // is a type-only export
-          `,
-          options: [{ prefer: 'no-type-imports' }],
-          output: `
-import { Type } from 'foo';
-
-export { Type }; // is a type-only export
-export default Type; // is a type-only export
-export type { Type }; // is a type-only export
-          `,
-          errors: [
-            {
-              messageId: 'valueOverType',
-              line: 2,
-            },
-          ],
-        },
-        {
-          code: `
-import type * as Type from 'foo';
-
-export { Type }; // is a type-only export
-export default Type; // is a type-only export
-export type { Type }; // is a type-only export
-          `,
-          options: [{ prefer: 'no-type-imports' }],
-          output: `
-import * as Type from 'foo';
-
-export { Type }; // is a type-only export
-export default Type; // is a type-only export
-export type { Type }; // is a type-only export
-          `,
-          errors: [
-            {
-              messageId: 'valueOverType',
-              line: 2,
-            },
-          ],
-        },
-        {
-          // type with comments
-          code: noFormat`
+      `,
+      errors: [
+        {
+          messageId: 'aImportIsOnlyTypes',
+          data: { typeImports: '"Type1"' },
+          line: 2,
+          column: 1,
+        },
+        {
+          messageId: 'aImportIsOnlyTypes',
+          data: { typeImports: '"Type2"' },
+          line: 3,
+          column: 1,
+        },
+        {
+          messageId: 'aImportIsOnlyTypes',
+          data: { typeImports: '"Type3"' },
+          line: 4,
+          column: 1,
+        },
+        {
+          messageId: 'someImportsAreOnlyTypes',
+          data: { typeImports: '"Type4" and "Type5"' },
+          line: 5,
+          column: 1,
+        },
+      ],
+    },
+    // type annotations
+    {
+      code: `
+        let foo: import('foo');
+        let bar: import('foo').Bar;
+      `,
+      output: null,
+      errors: [
+        {
+          messageId: 'noImportTypeAnnotations',
+          line: 2,
+          column: 18,
+        },
+        {
+          messageId: 'noImportTypeAnnotations',
+          line: 3,
+          column: 18,
+        },
+      ],
+    },
+    {
+      code: `
+        let foo: import('foo');
+      `,
+      output: null,
+      options: [{ prefer: 'type-imports' }],
+      errors: [
+        {
+          messageId: 'noImportTypeAnnotations',
+          line: 2,
+          column: 18,
+        },
+      ],
+    },
+    {
+      code: `
+        import type Foo from 'foo';
+        let foo: Foo;
+      `,
+      options: [{ prefer: 'no-type-imports' }],
+      output: `
+        import Foo from 'foo';
+        let foo: Foo;
+      `,
+      errors: [
+        {
+          messageId: 'valueOverType',
+          line: 2,
+          column: 9,
+        },
+      ],
+    },
+    {
+      code: `
+        import type { Foo } from 'foo';
+        let foo: Foo;
+      `,
+      options: [{ prefer: 'no-type-imports' }],
+      output: `
+        import { Foo } from 'foo';
+        let foo: Foo;
+      `,
+      errors: [
+        {
+          messageId: 'valueOverType',
+          line: 2,
+          column: 9,
+        },
+      ],
+    },
+    // type queries
+    {
+      code: `
+        import Type from 'foo';
+
+        type T = typeof Type;
+        type T = typeof Type.foo;
+      `,
+      output: `
+        import type Type from 'foo';
+
+        type T = typeof Type;
+        type T = typeof Type.foo;
+      `,
+      errors: [
+        {
+          messageId: 'typeOverValue',
+          line: 2,
+          column: 9,
+        },
+      ],
+    },
+    {
+      code: `
+        import { Type } from 'foo';
+
+        type T = typeof Type;
+        type T = typeof Type.foo;
+      `,
+      output: `
+        import type { Type } from 'foo';
+
+        type T = typeof Type;
+        type T = typeof Type.foo;
+      `,
+      errors: [
+        {
+          messageId: 'typeOverValue',
+          line: 2,
+          column: 9,
+        },
+      ],
+    },
+    {
+      code: `
+        import * as Type from 'foo';
+
+        type T = typeof Type;
+        type T = typeof Type.foo;
+      `,
+      output: `
+        import type * as Type from 'foo';
+
+        type T = typeof Type;
+        type T = typeof Type.foo;
+      `,
+      errors: [
+        {
+          messageId: 'typeOverValue',
+          line: 2,
+          column: 9,
+        },
+      ],
+    },
+    {
+      code: `
+        import type Type from 'foo';
+
+        type T = typeof Type;
+        type T = typeof Type.foo;
+      `,
+      options: [{ prefer: 'no-type-imports' }],
+      output: `
+        import Type from 'foo';
+
+        type T = typeof Type;
+        type T = typeof Type.foo;
+      `,
+      errors: [
+        {
+          messageId: 'valueOverType',
+          line: 2,
+          column: 9,
+        },
+      ],
+    },
+    {
+      code: `
+        import type { Type } from 'foo';
+
+        type T = typeof Type;
+        type T = typeof Type.foo;
+      `,
+      options: [{ prefer: 'no-type-imports' }],
+      output: `
+        import { Type } from 'foo';
+
+        type T = typeof Type;
+        type T = typeof Type.foo;
+      `,
+      errors: [
+        {
+          messageId: 'valueOverType',
+          line: 2,
+          column: 9,
+        },
+      ],
+    },
+    {
+      code: `
+        import type * as Type from 'foo';
+
+        type T = typeof Type;
+        type T = typeof Type.foo;
+      `,
+      options: [{ prefer: 'no-type-imports' }],
+      output: `
+        import * as Type from 'foo';
+
+        type T = typeof Type;
+        type T = typeof Type.foo;
+      `,
+      errors: [
+        {
+          messageId: 'valueOverType',
+          line: 2,
+          column: 9,
+        },
+      ],
+    },
+    // exports
+    {
+      code: `
+        import Type from 'foo';
+
+        export type { Type }; // is a type-only export
+      `,
+      output: `
+        import type Type from 'foo';
+
+        export type { Type }; // is a type-only export
+      `,
+      errors: [
+        {
+          messageId: 'typeOverValue',
+          line: 2,
+          column: 9,
+        },
+      ],
+    },
+    {
+      code: `
+        import { Type } from 'foo';
+
+        export type { Type }; // is a type-only export
+      `,
+      output: `
+        import type { Type } from 'foo';
+
+        export type { Type }; // is a type-only export
+      `,
+      errors: [
+        {
+          messageId: 'typeOverValue',
+          line: 2,
+          column: 9,
+        },
+      ],
+    },
+    {
+      code: `
+        import * as Type from 'foo';
+
+        export type { Type }; // is a type-only export
+      `,
+      output: `
+        import type * as Type from 'foo';
+
+        export type { Type }; // is a type-only export
+      `,
+      errors: [
+        {
+          messageId: 'typeOverValue',
+          line: 2,
+          column: 9,
+        },
+      ],
+    },
+    {
+      code: `
+        import type Type from 'foo';
+
+        export { Type }; // is a type-only export
+        export default Type; // is a type-only export
+        export type { Type }; // is a type-only export
+      `,
+      options: [{ prefer: 'no-type-imports' }],
+      output: `
+        import Type from 'foo';
+
+        export { Type }; // is a type-only export
+        export default Type; // is a type-only export
+        export type { Type }; // is a type-only export
+      `,
+      errors: [
+        {
+          messageId: 'valueOverType',
+          line: 2,
+          column: 9,
+        },
+      ],
+    },
+    {
+      code: `
+        import type { Type } from 'foo';
+
+        export { Type }; // is a type-only export
+        export default Type; // is a type-only export
+        export type { Type }; // is a type-only export
+      `,
+      options: [{ prefer: 'no-type-imports' }],
+      output: `
+        import { Type } from 'foo';
+
+        export { Type }; // is a type-only export
+        export default Type; // is a type-only export
+        export type { Type }; // is a type-only export
+      `,
+      errors: [
+        {
+          messageId: 'valueOverType',
+          line: 2,
+          column: 9,
+        },
+      ],
+    },
+    {
+      code: `
+        import type * as Type from 'foo';
+
+        export { Type }; // is a type-only export
+        export default Type; // is a type-only export
+        export type { Type }; // is a type-only export
+      `,
+      options: [{ prefer: 'no-type-imports' }],
+      output: `
+        import * as Type from 'foo';
+
+        export { Type }; // is a type-only export
+        export default Type; // is a type-only export
+        export type { Type }; // is a type-only export
+      `,
+      errors: [
+        {
+          messageId: 'valueOverType',
+          line: 2,
+          column: 9,
+        },
+      ],
+    },
+    {
+      // type with comments
+      code: noFormat`
 import type /*comment*/ * as AllType from 'foo';
 import type // comment
 DefType from 'foo';
 import type /*comment*/ { Type } from 'foo';
 
 type T = { a: AllType; b: DefType; c: Type };
-          `,
-          options: [{ prefer: 'no-type-imports' }],
-          output: `
+      `,
+      options: [{ prefer: 'no-type-imports' }],
+      output: `
 import /*comment*/ * as AllType from 'foo';
 import // comment
 DefType from 'foo';
 import /*comment*/ { Type } from 'foo';
 
 type T = { a: AllType; b: DefType; c: Type };
-          `,
-          errors: [
-            {
-              messageId: 'valueOverType',
-              line: 2,
-            },
-            {
-              messageId: 'valueOverType',
-              line: 3,
-            },
-            {
-              messageId: 'valueOverType',
-              line: 5,
-            },
-          ],
-        },
-        {
-          // https://github.com/typescript-eslint/typescript-eslint/issues/2775
-          code: `
+      `,
+      errors: [
+        {
+          messageId: 'valueOverType',
+          line: 2,
+          column: 1,
+        },
+        {
+          messageId: 'valueOverType',
+          line: 3,
+          column: 1,
+        },
+        {
+          messageId: 'valueOverType',
+          line: 5,
+          column: 1,
+        },
+      ],
+    },
+    {
+      // https://github.com/typescript-eslint/typescript-eslint/issues/2775
+      code: `
 import Default, * as Rest from 'module';
 const a: Rest.A = '';
-          `,
-          options: [{ prefer: 'type-imports' }],
-          output: `
+      `,
+      options: [{ prefer: 'type-imports' }],
+      output: `
 import type * as Rest from 'module';
 import Default from 'module';
 const a: Rest.A = '';
-          `,
-          errors: [
-            {
-              messageId: 'aImportIsOnlyTypes',
-              line: 2,
-            },
-          ],
-        },
-        {
-          code: `
+      `,
+      errors: [
+        {
+          messageId: 'aImportIsOnlyTypes',
+          line: 2,
+          column: 1,
+        },
+      ],
+    },
+    {
+      code: `
 import Default, * as Rest from 'module';
 const a: Default = '';
-          `,
-          options: [{ prefer: 'type-imports' }],
-          output: `
+      `,
+      options: [{ prefer: 'type-imports' }],
+      output: `
 import type Default from 'module';
 import * as Rest from 'module';
 const a: Default = '';
-          `,
-          errors: [
-            {
-              messageId: 'aImportIsOnlyTypes',
-              line: 2,
-            },
-          ],
-        },
-        {
-          code: `
+      `,
+      errors: [
+        {
+          messageId: 'aImportIsOnlyTypes',
+          line: 2,
+          column: 1,
+        },
+      ],
+    },
+    {
+      code: `
 import Default, * as Rest from 'module';
 const a: Default = '';
 const b: Rest.A = '';
-          `,
-          options: [{ prefer: 'type-imports' }],
-          output: `
+      `,
+      options: [{ prefer: 'type-imports' }],
+      output: `
 import type * as Rest from 'module';
 import type Default from 'module';
 const a: Default = '';
 const b: Rest.A = '';
-          `,
-          errors: [
-            {
-              messageId: 'typeOverValue',
-              line: 2,
-            },
-          ],
-        },
-        {
-          // type with comments
-          code: `
+      `,
+      errors: [
+        {
+          messageId: 'typeOverValue',
+          line: 2,
+          column: 1,
+        },
+      ],
+    },
+    {
+      // type with comments
+      code: `
 import Default, /*comment*/ * as Rest from 'module';
 const a: Default = '';
-          `,
-          options: [{ prefer: 'type-imports' }],
-          output: `
+      `,
+      options: [{ prefer: 'type-imports' }],
+      output: `
 import type Default from 'module';
 import /*comment*/ * as Rest from 'module';
 const a: Default = '';
-          `,
-          errors: [
-            {
-              messageId: 'aImportIsOnlyTypes',
-              line: 2,
-            },
-          ],
-        },
-        {
-          // type with comments
-          code: noFormat`
+      `,
+      errors: [
+        {
+          messageId: 'aImportIsOnlyTypes',
+          line: 2,
+          column: 1,
+        },
+      ],
+    },
+    {
+      // type with comments
+      code: noFormat`
 import Default /*comment1*/, /*comment2*/ { Data } from 'module';
 const a: Default = '';
-          `,
-          options: [{ prefer: 'type-imports' }],
-          output: `
+      `,
+      options: [{ prefer: 'type-imports' }],
+      output: `
 import type Default /*comment1*/ from 'module';
 import /*comment2*/ { Data } from 'module';
 const a: Default = '';
-<<<<<<< HEAD
-          `,
-          errors: [
-            {
-              messageId: 'aImportIsOnlyTypes',
-              line: 2,
-            },
-          ],
-        },
-        {
-          code: `
-import Foo from 'foo';
-@deco
-class A {
-  constructor(foo: Foo) {}
-}
-          `,
-          output: `
-import type Foo from 'foo';
-@deco
-class A {
-  constructor(foo: Foo) {}
-}
-          `,
-          errors: [
-            {
-              messageId: 'typeOverValue',
-              line: 2,
-            },
-          ],
-        },
-        {
-          code: `
+      `,
+      errors: [
+        {
+          messageId: 'aImportIsOnlyTypes',
+          line: 2,
+          column: 1,
+        },
+      ],
+    },
+    {
+      code: `
+        import Foo from 'foo';
+        @deco
+        class A {
+          constructor(foo: Foo) {}
+        }
+      `,
+      output: `
+        import type Foo from 'foo';
+        @deco
+        class A {
+          constructor(foo: Foo) {}
+        }
+      `,
+      errors: [
+        {
+          messageId: 'typeOverValue',
+          line: 2,
+          column: 9,
+        },
+      ],
+    },
+    {
+      code: `
+        import type Foo from 'foo';
+        @deco
+        class A {
+          constructor(foo: Foo) {}
+        }
+      `,
+      output: `
+        import Foo from 'foo';
+        @deco
+        class A {
+          constructor(foo: Foo) {}
+        }
+      `,
+      errors: [
+        {
+          messageId: 'aImportInDecoMeta',
+          data: { typeImports: '"Foo"' },
+          line: 2,
+          column: 9,
+        },
+      ],
+      parserOptions: withMetaParserOptions,
+    },
+    {
+      code: `
+        import type { Foo } from 'foo';
+        @deco
+        class A {
+          constructor(foo: Foo) {}
+        }
+      `,
+      output: `
+        import { Foo } from 'foo';
+        @deco
+        class A {
+          constructor(foo: Foo) {}
+        }
+      `,
+      errors: [
+        {
+          messageId: 'aImportInDecoMeta',
+          data: { typeImports: '"Foo"' },
+          line: 2,
+          column: 9,
+        },
+      ],
+      parserOptions: withMetaParserOptions,
+    },
+    {
+      code: noFormat`
+        import type { Type } from 'foo';
+        import { Foo, Bar } from 'foo';
+        @deco
+        class A {
+          constructor(foo: Foo) {}
+        }
+        type T = Bar;
+      `,
+      output: `
+        import type { Type , Bar } from 'foo';
+        import { Foo } from 'foo';
+        @deco
+        class A {
+          constructor(foo: Foo) {}
+        }
+        type T = Bar;
+      `,
+      errors: [
+        {
+          messageId: 'aImportIsOnlyTypes',
+          data: { typeImports: '"Bar"' },
+          line: 3,
+          column: 9,
+        },
+      ],
+      parserOptions: withMetaParserOptions,
+    },
+    {
+      code: `
+        import { V } from 'foo';
+        import type { Foo, Bar, T } from 'foo';
+        @deco
+        class A {
+          constructor(foo: Foo) {}
+          foo(@deco bar: Bar) {}
+        }
+      `,
+      output: `
+        import { V , Foo, Bar} from 'foo';
+        import type { T } from 'foo';
+        @deco
+        class A {
+          constructor(foo: Foo) {}
+          foo(@deco bar: Bar) {}
+        }
+      `,
+      errors: [
+        {
+          messageId: 'someImportsInDecoMeta',
+          data: { typeImports: '"Foo" and "Bar"' },
+          line: 3,
+          column: 9,
+        },
+      ],
+      parserOptions: withMetaParserOptions,
+    },
+    {
+      code: `
+        import type { Foo, T } from 'foo';
+        import { V } from 'foo';
+        @deco
+        class A {
+          constructor(foo: Foo) {}
+        }
+      `,
+      output: `
+        import type { T } from 'foo';
+        import { V , Foo} from 'foo';
+        @deco
+        class A {
+          constructor(foo: Foo) {}
+        }
+      `,
+      errors: [
+        {
+          messageId: 'aImportInDecoMeta',
+          data: { typeImports: '"Foo"' },
+          line: 2,
+          column: 9,
+        },
+      ],
+      parserOptions: withMetaParserOptions,
+    },
+    {
+      code: `
+        import type * as Type from 'foo';
+        @deco
+        class A {
+          constructor(foo: Type.Foo) {}
+        }
+      `,
+      output: `
+        import * as Type from 'foo';
+        @deco
+        class A {
+          constructor(foo: Type.Foo) {}
+        }
+      `,
+      errors: [
+        {
+          messageId: 'aImportInDecoMeta',
+          data: { typeImports: '"Type"' },
+          line: 2,
+          column: 9,
+        },
+      ],
+      parserOptions: withMetaParserOptions,
+    },
+    {
+      code: `
+        import type Foo from 'foo';
+        @deco
+        class A {
+          constructor(foo: Foo) {}
+        }
+      `,
+      output: `
+        import Foo from 'foo';
+        @deco
+        class A {
+          constructor(foo: Foo) {}
+        }
+      `,
+      errors: [
+        {
+          messageId: 'aImportInDecoMeta',
+          data: { typeImports: '"Foo"' },
+          line: 2,
+          column: 9,
+        },
+      ],
+      parserOptions: withMetaConfigParserOptions,
+    },
+    {
+      code: `
+        import type { Foo } from 'foo';
+        @deco
+        class A {
+          constructor(foo: Foo) {}
+        }
+      `,
+      output: `
+        import { Foo } from 'foo';
+        @deco
+        class A {
+          constructor(foo: Foo) {}
+        }
+      `,
+      errors: [
+        {
+          messageId: 'aImportInDecoMeta',
+          data: { typeImports: '"Foo"' },
+          line: 2,
+          column: 9,
+        },
+      ],
+      parserOptions: withMetaConfigParserOptions,
+    },
+    {
+      code: noFormat`
+        import type { Type } from 'foo';
+        import { Foo, Bar } from 'foo';
+        @deco
+        class A {
+          constructor(foo: Foo) {}
+        }
+        type T = Bar;
+      `,
+      output: `
+        import type { Type , Bar } from 'foo';
+        import { Foo } from 'foo';
+        @deco
+        class A {
+          constructor(foo: Foo) {}
+        }
+        type T = Bar;
+      `,
+      errors: [
+        {
+          messageId: 'aImportIsOnlyTypes',
+          data: { typeImports: '"Bar"' },
+          line: 3,
+          column: 9,
+        },
+      ],
+      parserOptions: withMetaConfigParserOptions,
+    },
+    {
+      code: `
+        import { V } from 'foo';
+        import type { Foo, Bar, T } from 'foo';
+        @deco
+        class A {
+          constructor(foo: Foo) {}
+          foo(@deco bar: Bar) {}
+        }
+      `,
+      output: `
+        import { V , Foo, Bar} from 'foo';
+        import type { T } from 'foo';
+        @deco
+        class A {
+          constructor(foo: Foo) {}
+          foo(@deco bar: Bar) {}
+        }
+      `,
+      errors: [
+        {
+          messageId: 'someImportsInDecoMeta',
+          data: { typeImports: '"Foo" and "Bar"' },
+          line: 3,
+          column: 9,
+        },
+      ],
+      parserOptions: withMetaConfigParserOptions,
+    },
+    {
+      code: `
+        import type { Foo, T } from 'foo';
+        import { V } from 'foo';
+        @deco
+        class A {
+          constructor(foo: Foo) {}
+        }
+      `,
+      output: `
+        import type { T } from 'foo';
+        import { V , Foo} from 'foo';
+        @deco
+        class A {
+          constructor(foo: Foo) {}
+        }
+      `,
+      errors: [
+        {
+          messageId: 'aImportInDecoMeta',
+          data: { typeImports: '"Foo"' },
+          line: 2,
+          column: 9,
+        },
+      ],
+      parserOptions: withMetaConfigParserOptions,
+    },
+    {
+      code: `
+        import type * as Type from 'foo';
+        @deco
+        class A {
+          constructor(foo: Type.Foo) {}
+        }
+      `,
+      output: `
+        import * as Type from 'foo';
+        @deco
+        class A {
+          constructor(foo: Type.Foo) {}
+        }
+      `,
+      errors: [
+        {
+          messageId: 'aImportInDecoMeta',
+          data: { typeImports: '"Type"' },
+          line: 2,
+          column: 9,
+        },
+      ],
+      parserOptions: withMetaConfigParserOptions,
+    },
+    {
+      code: `
 import { type A, B } from 'foo';
 type T = A;
 const b = B;
-          `,
-          output: `
+      `,
+      output: `
 import { A, B } from 'foo';
 type T = A;
 const b = B;
-          `,
-          dependencyConstraints: {
-            typescript: '4.5',
-          },
-          options: [{ prefer: 'no-type-imports' }],
-          errors: [
-            {
-              messageId: 'valueOverType',
-              line: 2,
-            },
-          ],
-        },
-        {
-          code: `
-=======
-      `,
-      errors: [
-        {
-          messageId: 'aImportIsOnlyTypes',
-          line: 2,
-          column: 1,
-        },
-      ],
-    },
-    {
-      code: `
-        import Foo from 'foo';
-        @deco
-        class A {
-          constructor(foo: Foo) {}
-        }
-      `,
-      output: `
-        import type Foo from 'foo';
-        @deco
-        class A {
-          constructor(foo: Foo) {}
-        }
-      `,
-      errors: [
-        {
-          messageId: 'typeOverValue',
-          line: 2,
-          column: 9,
-        },
-      ],
-    },
-    {
-      code: `
-        import type Foo from 'foo';
-        @deco
-        class A {
-          constructor(foo: Foo) {}
-        }
-      `,
-      output: `
-        import Foo from 'foo';
-        @deco
-        class A {
-          constructor(foo: Foo) {}
-        }
-      `,
-      errors: [
-        {
-          messageId: 'aImportInDecoMeta',
-          data: { typeImports: '"Foo"' },
-          line: 2,
-          column: 9,
-        },
-      ],
-      parserOptions: withMetaParserOptions,
-    },
-    {
-      code: `
-        import type { Foo } from 'foo';
-        @deco
-        class A {
-          constructor(foo: Foo) {}
-        }
-      `,
-      output: `
-        import { Foo } from 'foo';
-        @deco
-        class A {
-          constructor(foo: Foo) {}
-        }
-      `,
-      errors: [
-        {
-          messageId: 'aImportInDecoMeta',
-          data: { typeImports: '"Foo"' },
-          line: 2,
-          column: 9,
-        },
-      ],
-      parserOptions: withMetaParserOptions,
-    },
-    {
-      code: noFormat`
-        import type { Type } from 'foo';
-        import { Foo, Bar } from 'foo';
-        @deco
-        class A {
-          constructor(foo: Foo) {}
-        }
-        type T = Bar;
-      `,
-      output: `
-        import type { Type , Bar } from 'foo';
-        import { Foo } from 'foo';
-        @deco
-        class A {
-          constructor(foo: Foo) {}
-        }
-        type T = Bar;
-      `,
-      errors: [
-        {
-          messageId: 'aImportIsOnlyTypes',
-          data: { typeImports: '"Bar"' },
-          line: 3,
-          column: 9,
-        },
-      ],
-      parserOptions: withMetaParserOptions,
-    },
-    {
-      code: `
-        import { V } from 'foo';
-        import type { Foo, Bar, T } from 'foo';
-        @deco
-        class A {
-          constructor(foo: Foo) {}
-          foo(@deco bar: Bar) {}
-        }
-      `,
-      output: `
-        import { V , Foo, Bar} from 'foo';
-        import type { T } from 'foo';
-        @deco
-        class A {
-          constructor(foo: Foo) {}
-          foo(@deco bar: Bar) {}
-        }
-      `,
-      errors: [
-        {
-          messageId: 'someImportsInDecoMeta',
-          data: { typeImports: '"Foo" and "Bar"' },
-          line: 3,
-          column: 9,
-        },
-      ],
-      parserOptions: withMetaParserOptions,
-    },
-    {
-      code: `
-        import type { Foo, T } from 'foo';
-        import { V } from 'foo';
-        @deco
-        class A {
-          constructor(foo: Foo) {}
-        }
-      `,
-      output: `
-        import type { T } from 'foo';
-        import { V , Foo} from 'foo';
-        @deco
-        class A {
-          constructor(foo: Foo) {}
-        }
-      `,
-      errors: [
-        {
-          messageId: 'aImportInDecoMeta',
-          data: { typeImports: '"Foo"' },
-          line: 2,
-          column: 9,
-        },
-      ],
-      parserOptions: withMetaParserOptions,
-    },
-    {
-      code: `
-        import type * as Type from 'foo';
-        @deco
-        class A {
-          constructor(foo: Type.Foo) {}
-        }
-      `,
-      output: `
-        import * as Type from 'foo';
-        @deco
-        class A {
-          constructor(foo: Type.Foo) {}
-        }
-      `,
-      errors: [
-        {
-          messageId: 'aImportInDecoMeta',
-          data: { typeImports: '"Type"' },
-          line: 2,
-          column: 9,
-        },
-      ],
-      parserOptions: withMetaParserOptions,
-    },
-    {
-      code: `
-        import type Foo from 'foo';
-        @deco
-        class A {
-          constructor(foo: Foo) {}
-        }
-      `,
-      output: `
-        import Foo from 'foo';
-        @deco
-        class A {
-          constructor(foo: Foo) {}
-        }
-      `,
-      errors: [
-        {
-          messageId: 'aImportInDecoMeta',
-          data: { typeImports: '"Foo"' },
-          line: 2,
-          column: 9,
-        },
-      ],
-      parserOptions: withMetaConfigParserOptions,
-    },
-    {
-      code: `
-        import type { Foo } from 'foo';
-        @deco
-        class A {
-          constructor(foo: Foo) {}
-        }
-      `,
-      output: `
-        import { Foo } from 'foo';
-        @deco
-        class A {
-          constructor(foo: Foo) {}
-        }
-      `,
-      errors: [
-        {
-          messageId: 'aImportInDecoMeta',
-          data: { typeImports: '"Foo"' },
-          line: 2,
-          column: 9,
-        },
-      ],
-      parserOptions: withMetaConfigParserOptions,
-    },
-    {
-      code: noFormat`
-        import type { Type } from 'foo';
-        import { Foo, Bar } from 'foo';
-        @deco
-        class A {
-          constructor(foo: Foo) {}
-        }
-        type T = Bar;
-      `,
-      output: `
-        import type { Type , Bar } from 'foo';
-        import { Foo } from 'foo';
-        @deco
-        class A {
-          constructor(foo: Foo) {}
-        }
-        type T = Bar;
-      `,
-      errors: [
-        {
-          messageId: 'aImportIsOnlyTypes',
-          data: { typeImports: '"Bar"' },
-          line: 3,
-          column: 9,
-        },
-      ],
-      parserOptions: withMetaConfigParserOptions,
-    },
-    {
-      code: `
-        import { V } from 'foo';
-        import type { Foo, Bar, T } from 'foo';
-        @deco
-        class A {
-          constructor(foo: Foo) {}
-          foo(@deco bar: Bar) {}
-        }
-      `,
-      output: `
-        import { V , Foo, Bar} from 'foo';
-        import type { T } from 'foo';
-        @deco
-        class A {
-          constructor(foo: Foo) {}
-          foo(@deco bar: Bar) {}
-        }
-      `,
-      errors: [
-        {
-          messageId: 'someImportsInDecoMeta',
-          data: { typeImports: '"Foo" and "Bar"' },
-          line: 3,
-          column: 9,
-        },
-      ],
-      parserOptions: withMetaConfigParserOptions,
-    },
-    {
-      code: `
-        import type { Foo, T } from 'foo';
-        import { V } from 'foo';
-        @deco
-        class A {
-          constructor(foo: Foo) {}
-        }
-      `,
-      output: `
-        import type { T } from 'foo';
-        import { V , Foo} from 'foo';
-        @deco
-        class A {
-          constructor(foo: Foo) {}
-        }
-      `,
-      errors: [
-        {
-          messageId: 'aImportInDecoMeta',
-          data: { typeImports: '"Foo"' },
-          line: 2,
-          column: 9,
-        },
-      ],
-      parserOptions: withMetaConfigParserOptions,
-    },
-    {
-      code: `
-        import type * as Type from 'foo';
-        @deco
-        class A {
-          constructor(foo: Type.Foo) {}
-        }
-      `,
-      output: `
-        import * as Type from 'foo';
-        @deco
-        class A {
-          constructor(foo: Type.Foo) {}
-        }
-      `,
-      errors: [
-        {
-          messageId: 'aImportInDecoMeta',
-          data: { typeImports: '"Type"' },
-          line: 2,
-          column: 9,
-        },
-      ],
-      parserOptions: withMetaConfigParserOptions,
-    },
-    {
-      code: `
-import { type A, B } from 'foo';
-type T = A;
-const b = B;
-      `,
-      output: `
-import { A, B } from 'foo';
-type T = A;
-const b = B;
       `,
       options: [{ prefer: 'no-type-imports' }],
       errors: [
@@ -2044,57 +1939,15 @@
     },
     {
       code: `
->>>>>>> 3856c67f
 import { A, B, type C } from 'foo';
 type T = A | C;
 const b = B;
-          `,
-          output: `
+      `,
+      output: `
 import type { A} from 'foo';
 import { B, type C } from 'foo';
 type T = A | C;
 const b = B;
-<<<<<<< HEAD
-          `,
-          dependencyConstraints: {
-            typescript: '4.5',
-          },
-          options: [{ prefer: 'type-imports' }],
-          errors: [
-            {
-              messageId: 'aImportIsOnlyTypes',
-              data: { typeImports: '"A"' },
-              line: 2,
-            },
-          ],
-        },
-
-        // inline-type-imports
-        {
-          code: `
-import { A, B } from 'foo';
-let foo: A;
-let bar: B;
-          `,
-          output: `
-import { type A, type B } from 'foo';
-let foo: A;
-let bar: B;
-          `,
-          options: [
-            { prefer: 'type-imports', fixStyle: 'inline-type-imports' },
-          ],
-          errors: [
-            {
-              messageId: 'typeOverValue',
-              line: 2,
-            },
-          ],
-        },
-        {
-          code: `
-import { A, B } from 'foo';
-=======
       `,
       options: [{ prefer: 'type-imports' }],
       errors: [
@@ -2130,267 +1983,243 @@
     {
       code: `
         import { A, B } from 'foo';
->>>>>>> 3856c67f
-
-let foo: A;
-B();
-          `,
-          output: `
-import { type A, B } from 'foo';
-
-let foo: A;
-B();
-          `,
-          options: [
-            { prefer: 'type-imports', fixStyle: 'inline-type-imports' },
-          ],
-          errors: [
-            {
-              messageId: 'aImportIsOnlyTypes',
-              line: 2,
-            },
-          ],
-        },
-        {
-          code: `
-import { A, B } from 'foo';
-type T = A;
-B();
-          `,
-          output: `
-import { type A, B } from 'foo';
-type T = A;
-B();
-          `,
-          options: [
-            { prefer: 'type-imports', fixStyle: 'inline-type-imports' },
-          ],
-          errors: [
-            {
-              messageId: 'aImportIsOnlyTypes',
-              line: 2,
-            },
-          ],
-        },
-        {
-          code: `
-import { A } from 'foo';
-import { B } from 'foo';
-type T = A;
-type U = B;
-          `,
-          output: `
-import { type A } from 'foo';
-import { type B } from 'foo';
-type T = A;
-type U = B;
-          `,
-          options: [
-            { prefer: 'type-imports', fixStyle: 'inline-type-imports' },
-          ],
-          errors: [
-            {
-              messageId: 'typeOverValue',
-              line: 2,
-            },
-            {
-              messageId: 'typeOverValue',
-              line: 3,
-            },
-          ],
-        },
-        {
-          code: `
-import { A } from 'foo';
-import B from 'foo';
-type T = A;
-type U = B;
-          `,
-          output: `
-import { type A } from 'foo';
-import type B from 'foo';
-type T = A;
-type U = B;
-          `,
-          options: [
-            { prefer: 'type-imports', fixStyle: 'inline-type-imports' },
-          ],
-          errors: [
-            {
-              messageId: 'typeOverValue',
-              line: 2,
-            },
-            {
-              messageId: 'typeOverValue',
-              line: 3,
-            },
-          ],
-        },
-        {
-          code: `
+
+        let foo: A;
+        B();
+      `,
+      output: `
+        import { type A, B } from 'foo';
+
+        let foo: A;
+        B();
+      `,
+      options: [{ prefer: 'type-imports', fixStyle: 'inline-type-imports' }],
+      errors: [
+        {
+          messageId: 'aImportIsOnlyTypes',
+          line: 2,
+          column: 9,
+        },
+      ],
+    },
+    {
+      code: `
+        import { A, B } from 'foo';
+        type T = A;
+        B();
+      `,
+      output: `
+        import { type A, B } from 'foo';
+        type T = A;
+        B();
+      `,
+      options: [{ prefer: 'type-imports', fixStyle: 'inline-type-imports' }],
+      errors: [
+        {
+          messageId: 'aImportIsOnlyTypes',
+          line: 2,
+          column: 9,
+        },
+      ],
+    },
+    {
+      code: `
+        import { A } from 'foo';
+        import { B } from 'foo';
+        type T = A;
+        type U = B;
+      `,
+      output: `
+        import { type A } from 'foo';
+        import { type B } from 'foo';
+        type T = A;
+        type U = B;
+      `,
+      options: [{ prefer: 'type-imports', fixStyle: 'inline-type-imports' }],
+      errors: [
+        {
+          messageId: 'typeOverValue',
+          line: 2,
+          column: 9,
+        },
+        {
+          messageId: 'typeOverValue',
+          line: 3,
+          column: 9,
+        },
+      ],
+    },
+    {
+      code: `
+        import { A } from 'foo';
+        import B from 'foo';
+        type T = A;
+        type U = B;
+      `,
+      output: `
+        import { type A } from 'foo';
+        import type B from 'foo';
+        type T = A;
+        type U = B;
+      `,
+      options: [{ prefer: 'type-imports', fixStyle: 'inline-type-imports' }],
+      errors: [
+        {
+          messageId: 'typeOverValue',
+          line: 2,
+          column: 9,
+        },
+        {
+          messageId: 'typeOverValue',
+          line: 3,
+          column: 9,
+        },
+      ],
+    },
+    {
+      code: `
 import A, { B, C } from 'foo';
 type T = B;
 type U = C;
 A();
-          `,
-          output: `
+      `,
+      output: `
 import A, { type B, type C } from 'foo';
 type T = B;
 type U = C;
 A();
-          `,
-          options: [
-            { prefer: 'type-imports', fixStyle: 'inline-type-imports' },
-          ],
-          errors: [
-            {
-              messageId: 'someImportsAreOnlyTypes',
-              line: 2,
-            },
-          ],
-        },
-        {
-          code: `
+      `,
+      options: [{ prefer: 'type-imports', fixStyle: 'inline-type-imports' }],
+      errors: [
+        {
+          messageId: 'someImportsAreOnlyTypes',
+          line: 2,
+          column: 1,
+        },
+      ],
+    },
+    {
+      code: `
 import A, { B, C } from 'foo';
 type T = B;
 type U = C;
 type V = A;
-          `,
-          output: `
+      `,
+      output: `
 import {type B, type C} from 'foo';
 import type A from 'foo';
 type T = B;
 type U = C;
 type V = A;
-          `,
-          options: [
-            { prefer: 'type-imports', fixStyle: 'inline-type-imports' },
-          ],
-          errors: [
-            {
-              messageId: 'typeOverValue',
-              line: 2,
-            },
-          ],
-        },
-        {
-          code: `
+      `,
+      options: [{ prefer: 'type-imports', fixStyle: 'inline-type-imports' }],
+      errors: [
+        {
+          messageId: 'typeOverValue',
+          line: 2,
+          column: 1,
+        },
+      ],
+    },
+    {
+      code: `
 import A, { B, C as D } from 'foo';
 type T = B;
 type U = D;
 type V = A;
-          `,
-          output: `
+      `,
+      output: `
 import {type B, type C as D} from 'foo';
 import type A from 'foo';
 type T = B;
 type U = D;
 type V = A;
-          `,
-          options: [
-            { prefer: 'type-imports', fixStyle: 'inline-type-imports' },
-          ],
-          errors: [
-            {
-              messageId: 'typeOverValue',
-              line: 2,
-            },
-          ],
-        },
-        {
-          code: `
-import { /* comment */ A, B } from 'foo';
-type T = A;
-          `,
-          output: `
-import { /* comment */ type A, B } from 'foo';
-type T = A;
-          `,
-          options: [
-            { prefer: 'type-imports', fixStyle: 'inline-type-imports' },
-          ],
-          errors: [
-            {
-              messageId: 'aImportIsOnlyTypes',
-              line: 2,
-            },
-          ],
-        },
-        {
-          code: `
-import { B, /* comment */ A } from 'foo';
-type T = A;
-          `,
-          output: `
-import { B, /* comment */ type A } from 'foo';
-type T = A;
-          `,
-          options: [
-            { prefer: 'type-imports', fixStyle: 'inline-type-imports' },
-          ],
-          errors: [
-            {
-              messageId: 'aImportIsOnlyTypes',
-              line: 2,
-            },
-          ],
-        },
-        {
-          code: `
+      `,
+      options: [{ prefer: 'type-imports', fixStyle: 'inline-type-imports' }],
+      errors: [
+        {
+          messageId: 'typeOverValue',
+          line: 2,
+          column: 1,
+        },
+      ],
+    },
+    {
+      code: `
+        import { /* comment */ A, B } from 'foo';
+        type T = A;
+      `,
+      output: `
+        import { /* comment */ type A, B } from 'foo';
+        type T = A;
+      `,
+      options: [{ prefer: 'type-imports', fixStyle: 'inline-type-imports' }],
+      errors: [
+        {
+          messageId: 'aImportIsOnlyTypes',
+          line: 2,
+          column: 9,
+        },
+      ],
+    },
+    {
+      code: `
+        import { B, /* comment */ A } from 'foo';
+        type T = A;
+      `,
+      output: `
+        import { B, /* comment */ type A } from 'foo';
+        type T = A;
+      `,
+      options: [{ prefer: 'type-imports', fixStyle: 'inline-type-imports' }],
+      errors: [
+        {
+          messageId: 'aImportIsOnlyTypes',
+          line: 2,
+          column: 9,
+        },
+      ],
+    },
+    {
+      code: `
 import { A, B, C } from 'foo';
 import type { D } from 'deez';
 
 const foo: A = B();
 let bar: C;
 let baz: D;
-          `,
-          output: `
+      `,
+      output: `
 import { type A, B, type C } from 'foo';
 import type { D } from 'deez';
 
 const foo: A = B();
 let bar: C;
 let baz: D;
-          `,
-          options: [
-            { prefer: 'type-imports', fixStyle: 'inline-type-imports' },
-          ],
-          errors: [
-            {
-              messageId: 'someImportsAreOnlyTypes',
-              line: 2,
-            },
-          ],
-        },
-        {
-          code: `
+      `,
+      options: [{ prefer: 'type-imports', fixStyle: 'inline-type-imports' }],
+      errors: [
+        {
+          messageId: 'someImportsAreOnlyTypes',
+          line: 2,
+          column: 1,
+        },
+      ],
+    },
+    {
+      code: `
 import { A, B, type C } from 'foo';
 import type { D } from 'deez';
 const foo: A = B();
 let bar: C;
 let baz: D;
-          `,
-          output: `
+      `,
+      output: `
 import { type A, B, type C } from 'foo';
 import type { D } from 'deez';
 const foo: A = B();
 let bar: C;
 let baz: D;
-<<<<<<< HEAD
-          `,
-          options: [
-            { prefer: 'type-imports', fixStyle: 'inline-type-imports' },
-          ],
-          errors: [
-            {
-              messageId: 'aImportIsOnlyTypes',
-              line: 2,
-            },
-          ],
-        },
-        {
-          code: `
-=======
       `,
       options: [{ prefer: 'type-imports', fixStyle: 'inline-type-imports' }],
       errors: [
@@ -2446,428 +2275,39 @@
     },
     {
       code: `
->>>>>>> 3856c67f
 import A from 'foo';
 export = {} as A;
-          `,
-          output: `
+      `,
+      output: `
 import type A from 'foo';
 export = {} as A;
-          `,
-          options: [
-            { prefer: 'type-imports', fixStyle: 'inline-type-imports' },
-          ],
-          errors: [
-            {
-              messageId: 'typeOverValue',
-              line: 2,
-            },
-          ],
-        },
-        {
-          code: `
+      `,
+      options: [{ prefer: 'type-imports', fixStyle: 'inline-type-imports' }],
+      errors: [
+        {
+          messageId: 'typeOverValue',
+          line: 2,
+          column: 1,
+        },
+      ],
+    },
+    {
+      code: `
 import { A } from 'foo';
 export = {} as A;
-          `,
-          output: `
+      `,
+      output: `
 import { type A } from 'foo';
 export = {} as A;
-          `,
-          options: [
-            { prefer: 'type-imports', fixStyle: 'inline-type-imports' },
-          ],
-          errors: [
-            {
-              messageId: 'typeOverValue',
-              line: 2,
-            },
-          ],
-        },
-        {
-          code: `
-            import Foo from 'foo';
-            @deco
-            class A {
-              constructor(foo: Foo) {}
-            }
-          `,
-          output: `
-            import type Foo from 'foo';
-            @deco
-            class A {
-              constructor(foo: Foo) {}
-            }
-          `,
-          errors: [
-            {
-              messageId: 'typeOverValue',
-              line: 2,
-            },
-          ],
-        },
-        {
-          code: `
-            import Foo from 'foo';
-            class A {
-              @deco
-              foo: Foo;
-            }
-          `,
-          output: `
-            import type Foo from 'foo';
-            class A {
-              @deco
-              foo: Foo;
-            }
-          `,
-          errors: [
-            {
-              messageId: 'typeOverValue',
-              line: 2,
-            },
-          ],
-        },
-        {
-          code: `
-            import Foo from 'foo';
-            class A {
-              @deco
-              foo(foo: Foo) {}
-            }
-          `,
-          output: `
-            import type Foo from 'foo';
-            class A {
-              @deco
-              foo(foo: Foo) {}
-            }
-          `,
-          errors: [
-            {
-              messageId: 'typeOverValue',
-              line: 2,
-            },
-          ],
-        },
-        {
-          code: `
-            import Foo from 'foo';
-            class A {
-              @deco
-              foo(): Foo {}
-            }
-          `,
-          output: `
-            import type Foo from 'foo';
-            class A {
-              @deco
-              foo(): Foo {}
-            }
-          `,
-          errors: [
-            {
-              messageId: 'typeOverValue',
-              line: 2,
-            },
-          ],
-        },
-        {
-          code: `
-            import Foo from 'foo';
-            class A {
-              foo(@deco foo: Foo) {}
-            }
-          `,
-          output: `
-            import type Foo from 'foo';
-            class A {
-              foo(@deco foo: Foo) {}
-            }
-          `,
-          errors: [
-            {
-              messageId: 'typeOverValue',
-              line: 2,
-            },
-          ],
-        },
-        {
-          code: `
-            import Foo from 'foo';
-            class A {
-              @deco
-              set foo(value: Foo) {}
-            }
-          `,
-          output: `
-            import type Foo from 'foo';
-            class A {
-              @deco
-              set foo(value: Foo) {}
-            }
-          `,
-          errors: [
-            {
-              messageId: 'typeOverValue',
-              line: 2,
-            },
-          ],
-        },
-        {
-          code: `
-            import Foo from 'foo';
-            class A {
-              @deco
-              get foo() {}
-
-              set foo(value: Foo) {}
-            }
-          `,
-          output: `
-            import type Foo from 'foo';
-            class A {
-              @deco
-              get foo() {}
-
-              set foo(value: Foo) {}
-            }
-          `,
-          errors: [
-            {
-              messageId: 'typeOverValue',
-              line: 2,
-            },
-          ],
-        },
-        {
-          code: `
-            import Foo from 'foo';
-            class A {
-              @deco
-              get foo() {}
-
-              set ['foo'](value: Foo) {}
-            }
-          `,
-          output: `
-            import type Foo from 'foo';
-            class A {
-              @deco
-              get foo() {}
-
-              set ['foo'](value: Foo) {}
-            }
-          `,
-          errors: [
-            {
-              messageId: 'typeOverValue',
-              line: 2,
-            },
-          ],
-        },
-        {
-          code: `
-            import * as foo from 'foo';
-            @deco
-            class A {
-              constructor(foo: foo.Foo) {}
-            }
-          `,
-          output: `
-            import type * as foo from 'foo';
-            @deco
-            class A {
-              constructor(foo: foo.Foo) {}
-            }
-          `,
-          errors: [
-            {
-              messageId: 'typeOverValue',
-              line: 2,
-            },
-          ],
-        },
-      ],
-    });
-  });
-}
-
-// the special ignored config case
-describe('experimentalDecorators: true + emitDecoratorMetadata: true', () => {
-  const ruleTester = new RuleTester({
-    parser: '@typescript-eslint/parser',
-    // type-only imports were first added in TS3.8
-    dependencyConstraints: {
-      typescript: '3.8',
-    },
-    parserOptions: {
-      experimentalDecorators: true,
-      emitDecoratorMetadata: true,
-    },
-  });
-
-  ruleTester.run('consistent-type-imports', rule, {
-    valid: [
-      `
-        import Foo from 'foo';
-        @deco
-        class A {
-          constructor(foo: Foo) {}
-        }
-      `,
-
-      `
-        import Foo from 'foo';
-        class A {
-          @deco
-          foo: Foo;
-        }
-      `,
-
-      `
-        import Foo from 'foo';
-        class A {
-          @deco
-          foo(foo: Foo) {}
-        }
-      `,
-
-      `
-        import Foo from 'foo';
-        class A {
-          @deco
-          foo(): Foo {}
-        }
-      `,
-
-      `
-        import Foo from 'foo';
-        class A {
-          foo(@deco foo: Foo) {}
-        }
-      `,
-
-      `
-        import Foo from 'foo';
-        class A {
-          @deco
-          set foo(value: Foo) {}
-        }
-      `,
-
-      `
-        import Foo from 'foo';
-        class A {
-          @deco
-          get foo() {}
-
-          set foo(value: Foo) {}
-        }
-      `,
-
-      `
-        import Foo from 'foo';
-        class A {
-          @deco
-          get foo() {}
-
-          set ['foo'](value: Foo) {}
-        }
-      `,
-
-      `
-        import type { Foo } from 'foo';
-        const key = 'k';
-        class A {
-          @deco
-          get [key]() {}
-
-          set [key](value: Foo) {}
-        }
-      `,
-
-      `
-        import * as foo from 'foo';
-        @deco
-        class A {
-          constructor(foo: foo.Foo) {}
-        }
-      `,
-
-      // https://github.com/typescript-eslint/typescript-eslint/issues/7327
-      `
-        import type { ClassA } from './classA';
-
-        export class ClassB {
-          public constructor(node: ClassA) {}
-        }
-      `,
-
-      `
-        import type Foo from 'foo';
-        @deco
-        class A {
-          constructor(foo: Foo) {}
-        }
-      `,
-      `
-        import type { Foo } from 'foo';
-        @deco
-        class A {
-          constructor(foo: Foo) {}
-        }
-      `,
-      `
-        import type { Type } from 'foo';
-        import { Foo, Bar } from 'foo';
-        @deco
-        class A {
-          constructor(foo: Foo) {}
-        }
-        type T = Bar;
-      `,
-      `
-        import { V } from 'foo';
-        import type { Foo, Bar, T } from 'foo';
-        @deco
-        class A {
-          constructor(foo: Foo) {}
-          foo(@deco bar: Bar) {}
-        }
-      `,
-      `
-        import type { Foo, T } from 'foo';
-        import { V } from 'foo';
-        @deco
-        class A {
-          constructor(foo: Foo) {}
-        }
-      `,
-      `
-        import type * as Type from 'foo';
-        @deco
-        class A {
-          constructor(foo: Type.Foo) {}
-        }
-      `,
-    ],
-    invalid: [
-      {
-        code: `
-          import Foo from 'foo';
-          export type T = Foo;
-        `,
-        output: `
-          import type Foo from 'foo';
-          export type T = Foo;
-        `,
-        errors: [
-          {
-            messageId: 'typeOverValue',
-            line: 2,
-          },
-        ],
-      },
-    ],
-  });
+      `,
+      options: [{ prefer: 'type-imports', fixStyle: 'inline-type-imports' }],
+      errors: [
+        {
+          messageId: 'typeOverValue',
+          line: 2,
+          column: 1,
+        },
+      ],
+    },
+  ],
 });